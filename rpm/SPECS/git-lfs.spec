Name:           git-lfs
<<<<<<< HEAD
Version:        3.5.1
=======
Version:        3.6.0
>>>>>>> 6340befc
Release:        1%{?dist}
Summary:        Git extension for versioning large files

Group:          Applications/Archiving
License:        MIT
URL:            https://git-lfs.com/
Source0:        https://github.com/git-lfs/git-lfs/archive/v%{version}/%{name}-%{version}.tar.gz
BuildRoot:      %{_tmppath}/%{name}-%{version}-%{release}-root-%(%{__id_u} -n)
BuildRequires:  perl-Digest-SHA
BuildRequires:  golang, tar, rubygem-asciidoctor, which, git >= 1.8.2, gettext-devel

Requires: git >= 1.8.2

%define debug_package %{nil}
#I think this is because go links with --build-id=none for linux

%description
Git Large File Storage (LFS) replaces large files such as audio samples,
videos, datasets, and graphics with text pointers inside Git, while
storing the file contents on a remote server like GitHub.com or GitHub
Enterprise.

%prep
%setup -q -n %{name}-%{version}
mkdir -p src/github.com/git-lfs
ln -s $(pwd) src/github.com/git-lfs/%{name}

%build
%if 0%{?rhel} == 5
  export CGO_ENABLED=0
%endif

pushd src/github.com/git-lfs/%{name}
  %if "%{_arch}" == "i386"
    GOARCH=386 FORCE_LOCALIZE=true make
  %else
    GOARCH=amd64 FORCE_LOCALIZE=true make
  %endif
popd
make man

%install
[ "$RPM_BUILD_ROOT" != "/" ] && rm -rf $RPM_BUILD_ROOT
install -D bin/git-lfs ${RPM_BUILD_ROOT}/usr/bin/git-lfs
mkdir -p -m 755 ${RPM_BUILD_ROOT}/usr/share/man/man1
mkdir -p -m 755 ${RPM_BUILD_ROOT}/usr/share/man/man5
mkdir -p -m 755 ${RPM_BUILD_ROOT}/usr/share/man/man7
install -D man/man1/*.1 ${RPM_BUILD_ROOT}/usr/share/man/man1
install -D man/man5/*.5 ${RPM_BUILD_ROOT}/usr/share/man/man5
install -D man/man7/*.7 ${RPM_BUILD_ROOT}/usr/share/man/man7

%post
# The --skip-repo option prevents failure if / is a Git repository with existing
# non-git-lfs hooks.
git lfs install --skip-repo --system

%preun
# The --skip-repo option avoids mutating / if it is a Git repository. (Maybe the
# user wants to replace this package with a different installation.)
git lfs uninstall --skip-repo --system

%check
export GIT_LFS_TEST_DIR=$(mktemp -d)

# test/git-lfs-server-api/main.go does not compile because github.com/spf13/cobra
# cannot be found in vendor, for some reason. It's not needed for installs, so
# skip it.
export SKIPAPITESTCOMPILE=1

pushd src/github.com/git-lfs/%{name}
  make test
  make -C t PROVE_EXTRA_ARGS=-j9 test
popd

rm -rf ${GIT_LFS_TEST_DIR}

%clean
rm -rf %{buildroot}

%files
%defattr(-,root,root,-)
%doc LICENSE.md README.md
/usr/bin/git-lfs
/usr/share/man/man1/*.1.gz
/usr/share/man/man5/*.5.gz
/usr/share/man/man7/*.7.gz

%changelog
* Sun Dec 6 2015 Andrew Neff <andyneff@users.noreply.github.com> - 1.1.0-1
- Added Requires and version for git back in

* Sat Oct 31 2015 Andrew Neff <andyneff@users.noreply.github.com> - 1.0.3-1
- Added GIT_LFS_TEST_DIR to prevent future test race condition

* Sun Aug 2 2015 Andrew Neff <andyneff@users.noreply.github.com> - 0.5.4-1
- Added tests back in

* Sat Jul 18 2015 Andrew Neff <andyneff@users.noreply.github.com> - 0.5.2-1
- Changed Source0 filename

* Mon May 18 2015 Andrew Neff <andyneff@users.noreply.github.com> - 0.5.1-1
- Initial Spec<|MERGE_RESOLUTION|>--- conflicted
+++ resolved
@@ -1,9 +1,5 @@
 Name:           git-lfs
-<<<<<<< HEAD
-Version:        3.5.1
-=======
 Version:        3.6.0
->>>>>>> 6340befc
 Release:        1%{?dist}
 Summary:        Git extension for versioning large files
 
