--- conflicted
+++ resolved
@@ -401,34 +401,6 @@
 	test.RunGitCommand(t, true, "worktree", "add", "branch4_wt", "branch4")
 	test.RunGitCommand(t, true, "worktree", "add", "branch5_wt", "branch5")
 
-<<<<<<< HEAD
-	worktrees, err := GetAllWorkTrees(filepath.Join(repo.Path, ".git"))
-	assert.Equal(t, nil, err)
-	expectedWorktrees := []*Worktree{
-		{
-			Ref: Ref{
-				Name: "master",
-				Type: RefTypeLocalBranch,
-				Sha:  outputs[0].Sha,
-			},
-			Dir: repoDir,
-		},
-		{
-			Ref: Ref{
-				Name: "branch2",
-				Type: RefTypeLocalBranch,
-				Sha:  outputs[1].Sha,
-			},
-			Dir: filepath.Join(repoDir, "branch2_wt"),
-		},
-		{
-			Ref: Ref{
-				Name: "branch4",
-				Type: RefTypeLocalBranch,
-				Sha:  outputs[3].Sha,
-			},
-			Dir: filepath.Join(repoDir, "branch4_wt"),
-=======
 	os.RemoveAll(filepath.Join(repoDir, "branch5_wt"))
 
 	worktrees, err := GetAllWorktrees(filepath.Join(repo.Path, ".git"))
@@ -478,15 +450,12 @@
 			},
 			Dir:      filepath.Join(repoDir, "branch5_wt"),
 			Prunable: true,
->>>>>>> 6340befc
 		},
 	}
 	// Need to sort for consistent comparison
 	sort.Sort(test.WorktreesByName(expectedWorktrees))
 	sort.Sort(test.WorktreesByName(worktrees))
 	assert.Equal(t, expectedWorktrees, worktrees, "Worktrees should be correct")
-<<<<<<< HEAD
-=======
 }
 
 func TestWorktreesBareRepo(t *testing.T) {
@@ -505,7 +474,6 @@
 	worktrees, err := GetAllWorktrees(repo.Path)
 	assert.NoError(t, err)
 	assert.Nil(t, worktrees)
->>>>>>> 6340befc
 }
 
 func TestVersionCompare(t *testing.T) {
