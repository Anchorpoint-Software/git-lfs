#!/usr/bin/env bash

. "$(dirname "$0")/testlib.sh"

begin_test "pull"
(
  set -e

  reponame="$(basename "$0" ".sh")"
  setup_remote_repo "$reponame"

  clone_repo "$reponame" clone
  clone_repo "$reponame" repo

  git lfs track "*.dat" 2>&1 | tee track.log
  grep "Tracking \"\*.dat\"" track.log

  contents="a"
  contents_oid=$(calc_oid "$contents")
  contents2="A"
  contents2_oid=$(calc_oid "$contents2")
  contents3="dir"
  contents3_oid=$(calc_oid "$contents3")

  mkdir dir
  echo "*.log" > .gitignore
  printf "%s" "$contents" > a.dat
  printf "%s" "$contents2" > á.dat
  printf "%s" "$contents3" > dir/dir.dat
  git add .
  git commit -m "add files" 2>&1 | tee commit.log
  grep "main (root-commit)" commit.log
  grep "5 files changed" commit.log
  grep "create mode 100644 a.dat" commit.log
  grep "create mode 100644 .gitattributes" commit.log

  ls -al
  [ "a" = "$(cat a.dat)" ]
  [ "A" = "$(cat "á.dat")" ]
  [ "dir" = "$(cat "dir/dir.dat")" ]

  assert_pointer "main" "a.dat" "$contents_oid" 1
  assert_pointer "main" "á.dat" "$contents2_oid" 1
  assert_pointer "main" "dir/dir.dat" "$contents3_oid" 3

  refute_server_object "$reponame" "$contents_oid"
  refute_server_object "$reponame" "$contents2_oid"
  refute_server_object "$reponame" "$contents33oid"

  echo "initial push"
  git push origin main 2>&1 | tee push.log
  grep "Uploading LFS objects: 100% (3/3), 5 B" push.log
  grep "main -> main" push.log

  assert_server_object "$reponame" "$contents_oid"
  assert_server_object "$reponame" "$contents2_oid"
  assert_server_object "$reponame" "$contents3_oid"

  # change to the clone's working directory
  cd ../clone

  echo "normal pull"
  git config branch.main.remote origin
  git config branch.main.merge refs/heads/main
  git pull 2>&1

  [ "a" = "$(cat a.dat)" ]
  [ "A" = "$(cat "á.dat")" ]

  assert_local_object "$contents_oid" 1
  assert_local_object "$contents2_oid" 1
  assert_clean_status

  echo "lfs pull"
  rm -r a.dat á.dat dir # removing files makes the status dirty
  rm -rf .git/lfs/objects
  git lfs pull
  ls -al
  [ "a" = "$(cat a.dat)" ]
  [ "A" = "$(cat "á.dat")" ]
  assert_local_object "$contents_oid" 1
  assert_local_object "$contents2_oid" 1
  git lfs fsck

  echo "lfs pull with remote"
  rm -r a.dat á.dat dir
  rm -rf .git/lfs/objects
  git lfs pull origin
  [ "a" = "$(cat a.dat)" ]
  [ "A" = "$(cat "á.dat")" ]
  assert_local_object "$contents_oid" 1
  assert_local_object "$contents2_oid" 1
  assert_clean_status
  git lfs fsck

  echo "lfs pull with local storage"
  rm a.dat á.dat
  git lfs pull
  [ "a" = "$(cat a.dat)" ]
  [ "A" = "$(cat "á.dat")" ]
  assert_clean_status

  echo "lfs pull with include/exclude filters in gitconfig"
  rm -rf .git/lfs/objects
  git config "lfs.fetchinclude" "a*"
  git lfs pull
  assert_local_object "$contents_oid" 1
  assert_clean_status

  rm -rf .git/lfs/objects
  git config --unset "lfs.fetchinclude"
  git config "lfs.fetchexclude" "a*"
  git lfs pull
  refute_local_object "$contents_oid"
  assert_clean_status

  echo "lfs pull with include/exclude filters in command line"
  git config --unset "lfs.fetchexclude"
  rm -rf .git/lfs/objects
  git lfs pull --include="a*"
  assert_local_object "$contents_oid" 1
  assert_clean_status

  rm -rf .git/lfs/objects
  git lfs pull --exclude="a*"
  refute_local_object "$contents_oid"
  assert_clean_status

  echo "resetting to test status"
  git reset --hard
  assert_clean_status

  echo "lfs pull clean status"
  git lfs pull
  assert_clean_status

  echo "lfs pull with -I"
  git lfs pull -I "*.dat"
  assert_clean_status

  echo "lfs pull with empty file"
  touch empty.dat
  git add empty.dat
  git commit -m 'empty'
  git lfs pull
  [ -z "$(cat empty.dat)" ]
  assert_clean_status

  echo "lfs pull in subdir"
  cd dir
  git lfs pull
  assert_clean_status

  echo "lfs pull in subdir with -I"
  git lfs pull -I "*.dat"
  assert_clean_status
)
end_test

begin_test "pull without clean filter"
(
  set -e

  GIT_LFS_SKIP_SMUDGE=1 git clone $GITSERVER/t-pull no-clean
  cd no-clean
  git lfs uninstall
  git config --list > config.txt
  grep "filter.lfs.clean" config.txt && {
    echo "clean filter still configured:"
    cat config.txt
    exit 1
  }

  contents="a"
  contents_oid=$(calc_oid "$contents")

  # LFS object not downloaded, pointer in working directory
  grep "$contents_oid" a.dat || {
    echo "a.dat not $contents_oid"
    ls -al
    cat a.dat
    exit 1
  }
  assert_local_object "$contents_oid"

  git lfs pull | tee pull.txt
  if [ "0" -ne "${PIPESTATUS[0]}" ]; then
    echo >&2 "fatal: expected pull to succeed ..."
    exit 1
  fi
  grep "Git LFS is not installed" pull.txt
  echo "pulled!"

  # LFS object downloaded, pointer unchanged
  grep "$contents_oid" a.dat || {
    echo "a.dat not $contents_oid"
    ls -al
    cat a.dat
    exit 1
  }
  assert_local_object "$contents_oid" 1
)
end_test

begin_test "pull with raw remote url"
(
  set -e
  mkdir raw
  cd raw
  git init
  git lfs install --local --skip-smudge

  git remote add origin $GITSERVER/t-pull
  git pull origin main

  contents="a"
  contents_oid=$(calc_oid "$contents")

  # LFS object not downloaded, pointer in working directory
  refute_local_object "$contents_oid"
  grep "$contents_oid" a.dat

  git lfs pull "$GITSERVER/t-pull"
  echo "pulled!"

  # LFS object downloaded and in working directory
  assert_local_object "$contents_oid" 1
  [ "0" = "$(grep -c "$contents_oid" a.dat)" ]
  [ "a" = "$(cat a.dat)" ]
)
end_test

begin_test "pull with multiple remotes"
(
  set -e
  mkdir multiple
  cd multiple
  git init
  git lfs install --local --skip-smudge

  git remote add origin "$GITSERVER/t-pull"
  git remote add bad-remote "invalid-url"
  git pull origin main

  contents="a"
  contents_oid=$(calc_oid "$contents")

  # LFS object not downloaded, pointer in working directory
  refute_local_object "$contents_oid"
  grep "$contents_oid" a.dat

  # pull should default to origin instead of bad-remote
  git lfs pull
  echo "pulled!"

  # LFS object downloaded and in working directory
  assert_local_object "$contents_oid" 1
  [ "0" = "$(grep -c "$contents_oid" a.dat)" ]
  [ "a" = "$(cat a.dat)" ]
)
end_test

begin_test "pull with invalid insteadof"
(
  set -e
  mkdir insteadof
  cd insteadof
  git init
  git lfs install --local --skip-smudge

  git remote add origin "$GITSERVER/t-pull"
  git pull origin main

  # set insteadOf to rewrite the href of downloading LFS object.
  git config url."$GITSERVER/storage/invalid".insteadOf "$GITSERVER/storage/"
  # Enable href rewriting explicitly.
  git config lfs.transfer.enablehrefrewrite true

  set +e
  git lfs pull > pull.log 2>&1
  res=$?

  set -e
  [ "$res" = "2" ]

  # check rewritten href is used to download LFS object.
  grep "LFS: Repository or object not found: $GITSERVER/storage/invalid" pull.log

  # lfs-pull succeed after unsetting enableHrefRewrite config
  git config --unset lfs.transfer.enablehrefrewrite
  git lfs pull
)
end_test

begin_test "pull with merge conflict"
(
  set -e
  git init pull-merge-conflict
  cd pull-merge-conflict

  git lfs track "*.bin"
  git add .
  git commit -m 'gitattributes'
  printf abc > abc.bin
  git add .
  git commit -m 'abc'

  git checkout -b def
  printf def > abc.bin
  git add .
  git commit -m 'def'

  git checkout main
  printf ghi > abc.bin
  git add .
  git commit -m 'ghi'

  # This will exit nonzero because of the merge conflict.
  GIT_LFS_SKIP_SMUDGE=1 git merge def || true
  git lfs pull > pull.log 2>&1
  [ ! -s pull.log ]
)
end_test

begin_test "pull: with missing object"
(
  set -e

  # this clone is setup in the first test in this file
  cd clone
  rm -rf .git/lfs/objects

  contents_oid=$(calc_oid "a")
  reponame="$(basename "$0" ".sh")"
  delete_server_object "$reponame" "$contents_oid"
  refute_server_object "$reponame" "$contents_oid"

  # should return non-zero, but should also download all the other valid files too
  git config branch.main.remote origin
  git config branch.main.merge refs/heads/main
  git lfs pull 2>&1 | tee pull.log
  pull_exit="${PIPESTATUS[0]}"
  [ "$pull_exit" != "0" ]

  grep "$contents_oid" pull.log

  contents2_oid=$(calc_oid "A")
  assert_local_object "$contents2_oid" 1
  refute_local_object "$contents_oid"
)
end_test

begin_test "pull: outside git repository"
(
  set +e
  git lfs pull 2>&1 > pull.log
  res=$?

  set -e
  if [ "$res" = "0" ]; then
    echo "Passes because $GIT_LFS_TEST_DIR is unset."
    exit 0
  fi
  [ "$res" = "128" ]
  grep "Not in a Git repository" pull.log
)
end_test

begin_test "pull with empty file doesn't modify mtime"
(
  set -e
  git init pull-empty-file
  cd pull-empty-file

  git lfs track "*.bin"
  git add .
  git commit -m 'gitattributes'
  printf abc > abc.bin
  git add .
  git commit -m 'abc'

  touch foo.bin
  lfstest-nanomtime foo.bin >foo.mtime

  # This isn't necessary, but it takes a few cycles to make sure that our
  # timestamp changes.
  git add foo.bin
  git commit -m 'foo'

  git lfs pull
  lfstest-nanomtime foo.bin >foo.mtime2
  diff -u foo.mtime foo.mtime2
)
<<<<<<< HEAD
=======
end_test

begin_test "pull with partial clone and sparse checkout and index"
(
  set -e

  # Only test with Git version 2.42.0 as it introduced support for the
  # "objecttype" format option to the "git ls-files" command, which our
  # code requires.
  ensure_git_version_isnt "$VERSION_LOWER" "2.42.0"

  reponame="pull-sparse"
  setup_remote_repo "$reponame"
  clone_repo "$reponame" "$reponame"

  git lfs track "*.dat"

  contents1="a"
  contents1_oid=$(calc_oid "$contents1")
  contents2="b"
  contents2_oid=$(calc_oid "$contents2")
  contents3="c"
  contents3_oid=$(calc_oid "$contents3")

  mkdir in-dir out-dir
  printf "%s" "$contents1" >a.dat
  printf "%s" "$contents2" >in-dir/b.dat
  printf "%s" "$contents3" >out-dir/c.dat
  git add .
  git commit -m "add files"

  git push origin main

  assert_server_object "$reponame" "$contents1_oid"
  assert_server_object "$reponame" "$contents2_oid"
  assert_server_object "$reponame" "$contents3_oid"

  # Create a partial clone with a cone-mode sparse checkout of one directory
  # and a sparse index, which is important because otherwise the "git ls-files"
  # command ignores the --sparse option and lists all Git LFS files.
  cd ..
  git clone --filter=tree:0 --depth=1 --no-checkout \
    "$GITSERVER/$reponame" "${reponame}-partial"

  cd "${reponame}-partial"
  git sparse-checkout init --cone --sparse-index
  git sparse-checkout set "in-dir"
  git checkout main

  [ -d "in-dir" ]
  [ ! -e "out-dir" ]

  assert_local_object "$contents1_oid" 1
  assert_local_object "$contents2_oid" 1
  refute_local_object "$contents3_oid"

  # Git LFS objects associated with files outside of the sparse cone
  # should not be pulled.
  git lfs pull 2>&1 | tee pull.log
  if [ "0" -ne "${PIPESTATUS[0]}" ]; then
    echo >&2 "fatal: expected pull to succeed ..."
    exit 1
  fi
  grep -q "Downloading LFS objects" pull.log && exit 1

  refute_local_object "$contents3_oid"
)
>>>>>>> 6340befc
end_test<|MERGE_RESOLUTION|>--- conflicted
+++ resolved
@@ -391,8 +391,6 @@
   lfstest-nanomtime foo.bin >foo.mtime2
   diff -u foo.mtime foo.mtime2
 )
-<<<<<<< HEAD
-=======
 end_test
 
 begin_test "pull with partial clone and sparse checkout and index"
@@ -460,5 +458,4 @@
 
   refute_local_object "$contents3_oid"
 )
->>>>>>> 6340befc
 end_test