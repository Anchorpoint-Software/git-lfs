//go:build testtools
// +build testtools

package main

import (
	"bufio"
	"errors"
	"fmt"
	"os"
	"path/filepath"
	"slices"
	"strings"
)

var (
	commands = map[string]func(){
		"get":   fill,
		"store": log,
		"erase": log,
	}

	delim    = '\n'
	credsDir = ""
)

type credential struct {
	authtype   string
	username   string
	password   string
	credential string
	matchState string
	state      string
	multistage bool
	skip       bool
}

func (c *credential) Serialize(capabilities map[string]struct{}, state []string, username []string) map[string][]string {
	formattedState := fmt.Sprintf("lfstest:%s", c.state)
	formattedMatchState := fmt.Sprintf("lfstest:%s", c.matchState)
	creds := make(map[string][]string)
	if c.skip {
		// Do nothing.
	} else if _, ok := capabilities["authtype"]; ok && len(c.authtype) != 0 && len(c.credential) != 0 {
		if _, ok := capabilities["state"]; len(c.matchState) == 0 || (ok && slices.Contains(state, formattedMatchState)) {
			creds["authtype"] = []string{c.authtype}
			creds["credential"] = []string{c.credential}
			if ok {
				creds["state[]"] = []string{formattedState}
				if c.multistage {
					creds["continue"] = []string{"1"}
				}
			}
		}
	} else if len(c.authtype) == 0 && (len(username) == 0 || username[0] == c.username) {
		if len(username) == 0 {
			creds["username"] = []string{c.username}
		}
		creds["password"] = []string{c.password}
	}
	return creds
}

func init() {
	if len(credsDir) == 0 {
		credsDir = os.Getenv("CREDSDIR")
	}
}

func main() {
	if argsize := len(os.Args); argsize != 2 {
		fmt.Fprintf(os.Stderr, "wrong number of args: %d\n", argsize)
		os.Exit(1)
	}

	arg := os.Args[1]
	cmd := commands[arg]

	if cmd == nil {
		fmt.Fprintf(os.Stderr, "bad cmd: %s\n", arg)
		os.Exit(1)
	}

	cmd()
}

func fill() {
	scanner := bufio.NewScanner(os.Stdin)
	creds := map[string][]string{}
	for scanner.Scan() {
		line := scanner.Text()
		parts := strings.SplitN(line, "=", 2)
		if len(parts) != 2 {
			fmt.Fprintf(os.Stderr, "bad line: %s\n", line)
			os.Exit(1)
		}

		fmt.Fprintf(os.Stderr, "CREDS RECV: %s\n", line)
		if _, ok := creds[parts[0]]; ok {
			creds[parts[0]] = append(creds[parts[0]], strings.TrimSpace(parts[1]))
		} else {
			creds[parts[0]] = []string{strings.TrimSpace(parts[1])}
		}
	}

	if err := scanner.Err(); err != nil {
		fmt.Fprintf(os.Stderr, "reading standard input: %v", err)
		os.Exit(1)
	}

	hostPieces := strings.SplitN(firstEntryForKey(creds, "host"), ":", 2)
	credentials, err := credsForHostAndPath(hostPieces[0], firstEntryForKey(creds, "path"))
	if err != nil {
		fmt.Fprintln(os.Stderr, err.Error())
		os.Exit(1)
	}

	result := map[string][]string{}
	capas := discoverCapabilities(creds)
	for _, cred := range credentials {
		result = cred.Serialize(capas, creds["state[]"], creds["username"])
		if len(result) != 0 {
			break
		}
	}

	mode := os.Getenv("LFS_TEST_CREDS_WWWAUTH")
	wwwauth := firstEntryForKey(creds, "wwwauth[]")
	if mode == "required" && !strings.HasPrefix(wwwauth, "Basic ") {
		fmt.Fprintf(os.Stderr, "Missing required 'wwwauth[]' key in credentials\n")
		os.Exit(1)
	} else if mode == "forbidden" && wwwauth != "" {
		fmt.Fprintf(os.Stderr, "Unexpected 'wwwauth[]' key in credentials\n")
		os.Exit(1)
	}

	if len(result) == 0 {
		os.Exit(0)
	}

	// Send capabilities first to all for one-pass parsing, but only if
	// client advertised capabilities matching those of the per-host data.
	key := "capability[]"
	for entry, _ := range capas {
		fmt.Fprintf(os.Stderr, "CREDS SEND: %s=%s\n", key, entry)
		fmt.Fprintf(os.Stdout, "%s=%s\n", key, entry)
	}
	for key, value := range result {
		for _, entry := range value {
			fmt.Fprintf(os.Stderr, "CREDS SEND: %s=%s\n", key, entry)
			fmt.Fprintf(os.Stdout, "%s=%s\n", key, entry)
		}
	}
}

func discoverCapabilities(creds map[string][]string) map[string]struct{} {
	capas := make(map[string]struct{})
	supportedCapas := map[string]struct{}{
		"authtype": struct{}{},
		"state":    struct{}{},
	}
	for _, capa := range creds["capability[]"] {
		// Only pass on capabilities we support.
		if _, ok := supportedCapas[capa]; ok {
			capas[capa] = struct{}{}
		}
	}
	return capas
}

func credsForHostAndPath(host, path string) ([]credential, error) {
	if len(path) > 0 {
		pathFilename := fmt.Sprintf("%s--%s", host, strings.Replace(path, "/", "-", -1))
		cred, err := credsFromFilename(filepath.Join(credsDir, pathFilename))
		if err == nil {
			return cred, err
		}

		// Ideally we might run cygpath to convert paths like D:/...
		// to /d/... paths, but we only need to do this to support
		// one test of the deprecated git-lfs-clone command in our
		// CI suite, so for simplicity we just do basic rewriting.
		if len(path) > 2 && path[0] >= 'A' && path[0] <= 'Z' && path[1] == ':' {
			path = "/" + strings.ToLower(string(path[0])) + path[2:]
			pathFilename := fmt.Sprintf("%s--%s", host, strings.Replace(path, "/", "-", -1))
			cred, err := credsFromFilename(filepath.Join(credsDir, pathFilename))
			if err == nil {
				return cred, err
			}
		}
	}

	if len(host) == 0 {
		return nil, errors.New("No file available; empty 'host' key in credentials")
	}

	return credsFromFilename(filepath.Join(credsDir, host))
}

<<<<<<< HEAD
func credsFromFilename(file string) (string, string, error) {
	userPass, err := os.ReadFile(file)
=======
func parseOneCredential(s, file string) (credential, error) {
	// Each line in a file is of the following form:
	//
	// skip::
	//	The literal word "skip" means to skip emitting credentials.
	// AUTHTYPE::CREDENTIAL
	//	If the authtype is not empty, then this is an authtype and
	//	credential.
	// AUTHTYPE::CREDENTIAL:MATCH:STATE:MULTISTAGE
	//	Like above, but this matches only if MATCH is empty or if the
	//	state[] entry is present and matches "lfstest:MATCH".  If so,
	//	the value "lfstest:STATE" is emitted as the new state[] entry.
	//	If MULTISTAGE is set to "true", then the multistage flag is set.
	// :USERNAME:PASSWORD
	//	This is a normal username and password.
	credsPieces := strings.Split(strings.TrimSpace(s), ":")
	if len(credsPieces) != 3 && len(credsPieces) != 6 {
		return credential{}, fmt.Errorf("Invalid data %q while reading %q", string(s), file)
	}
	if credsPieces[0] == "skip" {
		return credential{skip: true}, nil
	} else if len(credsPieces[0]) == 0 {
		return credential{username: credsPieces[1], password: credsPieces[2]}, nil
	} else if len(credsPieces) == 3 {
		return credential{authtype: credsPieces[0], credential: credsPieces[2]}, nil
	} else {
		return credential{
			authtype:   credsPieces[0],
			credential: credsPieces[2],
			matchState: credsPieces[3],
			state:      credsPieces[4],
			multistage: credsPieces[5] == "true",
		}, nil
	}
}

func credsFromFilename(file string) ([]credential, error) {
	fileContents, err := os.ReadFile(file)
>>>>>>> 6340befc
	if err != nil {
		return nil, fmt.Errorf("Error opening %q: %s", file, err)
	}
	lines := strings.Split(strings.TrimSpace(string(fileContents)), "\n")
	creds := make([]credential, 0, len(lines))
	for _, line := range lines {
		cred, err := parseOneCredential(line, file)
		if err != nil {
			return nil, err
		}
		creds = append(creds, cred)
	}
	return creds, nil
}

func log() {
	fmt.Fprintf(os.Stderr, "CREDS received command: %s (ignored)\n", os.Args[1])
}

func firstEntryForKey(input map[string][]string, key string) string {
	if val, ok := input[key]; ok && len(val) > 0 {
		return val[0]
	}
	return ""
}<|MERGE_RESOLUTION|>--- conflicted
+++ resolved
@@ -197,10 +197,6 @@
 	return credsFromFilename(filepath.Join(credsDir, host))
 }
 
-<<<<<<< HEAD
-func credsFromFilename(file string) (string, string, error) {
-	userPass, err := os.ReadFile(file)
-=======
 func parseOneCredential(s, file string) (credential, error) {
 	// Each line in a file is of the following form:
 	//
@@ -239,7 +235,6 @@
 
 func credsFromFilename(file string) ([]credential, error) {
 	fileContents, err := os.ReadFile(file)
->>>>>>> 6340befc
 	if err != nil {
 		return nil, fmt.Errorf("Error opening %q: %s", file, err)
 	}
