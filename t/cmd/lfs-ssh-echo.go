--- conflicted
+++ resolved
@@ -73,17 +73,12 @@
 		}
 		if pathArg, found := strings.CutPrefix(os.Args[offset+1], "-oControlPath="); found {
 			if master {
-<<<<<<< HEAD
-				if file, err := os.OpenFile(pathArg, os.O_WRONLY|os.O_CREATE|os.O_EXCL, 0); err != nil {
-					fmt.Fprintf(os.Stderr, "expected %q to not exist", pathArg)
-=======
 				if file, err := os.OpenFile(pathArg, os.O_WRONLY|os.O_CREATE|os.O_EXCL, 0666); err != nil {
 					if os.IsExist(err) {
 						fmt.Fprintf(os.Stderr, "expected %q to not exist", pathArg)
 					} else {
 						fmt.Fprintf(os.Stderr, "unable to create %q: %s", pathArg, err)
 					}
->>>>>>> 6340befc
 					os.Exit(1)
 				} else {
 					file.Close()
@@ -91,15 +86,11 @@
 				}
 			} else {
 				if file, err := os.OpenFile(pathArg, os.O_RDONLY, 0); err != nil {
-<<<<<<< HEAD
-					fmt.Fprintf(os.Stderr, "expected %q to exist", pathArg)
-=======
 					if os.IsNotExist(err) {
 						fmt.Fprintf(os.Stderr, "expected %q to exist", pathArg)
 					} else {
 						fmt.Fprintf(os.Stderr, "unable to open %q: %s", pathArg, err)
 					}
->>>>>>> 6340befc
 					os.Exit(1)
 				} else {
 					file.Close()
