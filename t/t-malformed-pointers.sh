--- conflicted
+++ resolved
@@ -14,17 +14,10 @@
   git add .gitattributes
   git commit -m "initial commit"
 
-<<<<<<< HEAD
-  base64 < /dev/urandom | head -c 1023 > malformed_small.dat
-  base64 < /dev/urandom | head -c 1024 > malformed_exact.dat
-  base64 < /dev/urandom | head -c 1025 > malformed_large.dat
-  base64 < /dev/urandom | head -c 1048576 > malformed_xxl.dat
-=======
   lfstest-genrandom --base64 1023 >malformed_small.dat
   lfstest-genrandom --base64 1024 >malformed_exact.dat
   lfstest-genrandom --base64 1025 >malformed_large.dat
   lfstest-genrandom --base64 1048576 >malformed_xxl.dat
->>>>>>> 6340befc
 
   git \
     -c "filter.lfs.process=" \
