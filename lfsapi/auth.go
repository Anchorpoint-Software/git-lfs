--- conflicted
+++ resolved
@@ -175,11 +175,7 @@
 		err = credWrapper.FillCreds()
 		if err == nil {
 			tracerx.Printf("Filled credentials for %s", credsURL)
-<<<<<<< HEAD
-			setRequestAuth(req, creds.FirstEntryForKey(credWrapper.Creds, "username"), creds.FirstEntryForKey(credWrapper.Creds, "password"))
-=======
 			setRequestAuthWithCreds(req, credWrapper.Creds)
->>>>>>> 6340befc
 		}
 		return credWrapper, err
 	}
