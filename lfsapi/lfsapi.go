--- conflicted
+++ resolved
@@ -62,11 +62,7 @@
 	}
 	uc := config.NewURLConfig(c.context.GitEnv())
 	if val, ok := uc.Get("lfs", endpoint.OriginalUrl, "sshtransfer"); ok && val != "negotiate" && val != "always" {
-<<<<<<< HEAD
-		tracerx.Printf("skipping pure SSH protocol connection by request")
-=======
 		tracerx.Printf("skipping pure SSH protocol connection by request (%s, %s)", operation, remote)
->>>>>>> 6340befc
 		return nil
 	}
 	ctx := c.Context()
