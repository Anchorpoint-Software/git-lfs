package ssh_test

import (
	"net/url"
	"path/filepath"
	"strings"
	"testing"

	"github.com/git-lfs/git-lfs/v3/lfshttp"
	"github.com/git-lfs/git-lfs/v3/ssh"
	"github.com/stretchr/testify/assert"
	"github.com/stretchr/testify/require"
)

func TestSSHGetLFSExeAndArgs(t *testing.T) {
	cli, err := lfshttp.NewClient(nil)
	require.Nil(t, err)

	meta := ssh.SSHMetadata{}
	meta.UserAndHost = "user@foo.com"
	meta.Path = "user/repo"

	exe, args, _, _ := ssh.GetLFSExeAndArgs(cli.OSEnv(), cli.GitEnv(), &meta, "git-lfs-authenticate", "download", false, "")
	assert.Equal(t, "ssh", exe)
	assert.Equal(t, []string{
		"user@foo.com",
		"git-lfs-authenticate user/repo download",
	}, args)

	exe, args, _, _ = ssh.GetLFSExeAndArgs(cli.OSEnv(), cli.GitEnv(), &meta, "git-lfs-authenticate", "upload", false, "")
	assert.Equal(t, "ssh", exe)
	assert.Equal(t, []string{
		"user@foo.com",
		"git-lfs-authenticate user/repo upload",
	}, args)
}

func TestSSHGetExeAndArgsSsh(t *testing.T) {
	cli, err := lfshttp.NewClient(lfshttp.NewContext(nil, map[string]string{
		"GIT_SSH_COMMAND": "",
		"GIT_SSH":         "",
	}, nil))
	require.Nil(t, err)

	meta := ssh.SSHMetadata{}
	meta.UserAndHost = "user@foo.com"

<<<<<<< HEAD
	exe, args := ssh.FormatArgs(ssh.GetExeAndArgs(cli.OSEnv(), cli.GitEnv(), &meta, false, ""))
=======
	exe, args, needShell, _, _ := ssh.GetExeAndArgs(cli.OSEnv(), cli.GitEnv(), &meta, false, "")
	exe, args = ssh.FormatArgs(exe, args, needShell)
>>>>>>> 6340befc
	assert.Equal(t, "ssh", exe)
	assert.Equal(t, []string{"user@foo.com"}, args)
}

func TestSSHGetExeAndArgsSshCustomPort(t *testing.T) {
	cli, err := lfshttp.NewClient(lfshttp.NewContext(nil, map[string]string{
		"GIT_SSH_COMMAND": "",
		"GIT_SSH":         "",
	}, nil))
	require.Nil(t, err)

	meta := ssh.SSHMetadata{}
	meta.UserAndHost = "user@foo.com"
	meta.Port = "8888"

<<<<<<< HEAD
	exe, args := ssh.FormatArgs(ssh.GetExeAndArgs(cli.OSEnv(), cli.GitEnv(), &meta, false, ""))
=======
	exe, args, needShell, _, _ := ssh.GetExeAndArgs(cli.OSEnv(), cli.GitEnv(), &meta, false, "")
	exe, args = ssh.FormatArgs(exe, args, needShell)
>>>>>>> 6340befc
	assert.Equal(t, "ssh", exe)
	assert.Equal(t, []string{"-p", "8888", "user@foo.com"}, args)
}

func TestSSHGetExeAndArgsSshNoMultiplexing(t *testing.T) {
	cli, err := lfshttp.NewClient(lfshttp.NewContext(nil, map[string]string{
		"GIT_SSH_COMMAND": "",
		"GIT_SSH":         "",
	}, map[string]string{
		"lfs.ssh.automultiplex": "false",
	}))
	require.Nil(t, err)

	meta := ssh.SSHMetadata{}
	meta.UserAndHost = "user@foo.com"

	exe, baseargs, needShell, multiplexing, controlPath := ssh.GetExeAndArgs(cli.OSEnv(), cli.GitEnv(), &meta, true, "")
<<<<<<< HEAD
	exe, args := ssh.FormatArgs(exe, baseargs, needShell, multiplexing, controlPath)
=======
	exe, args := ssh.FormatArgs(exe, baseargs, needShell)
>>>>>>> 6340befc
	assert.Equal(t, "ssh", exe)
	assert.Equal(t, false, multiplexing)
	assert.Equal(t, []string{"user@foo.com"}, args)
	assert.Empty(t, controlPath)
}

func TestSSHGetExeAndArgsSshMultiplexingMaster(t *testing.T) {
	cli, err := lfshttp.NewClient(lfshttp.NewContext(nil, map[string]string{
		"GIT_SSH_COMMAND": "",
		"GIT_SSH":         "",
	}, map[string]string{
		"lfs.ssh.automultiplex": "true",
	}))
	require.Nil(t, err)

	meta := ssh.SSHMetadata{}
	meta.UserAndHost = "user@foo.com"

	exe, baseargs, needShell, multiplexing, controlPath := ssh.GetExeAndArgs(cli.OSEnv(), cli.GitEnv(), &meta, true, "")
<<<<<<< HEAD
	exe, args := ssh.FormatArgs(exe, baseargs, needShell, multiplexing, controlPath)
=======
	exe, args := ssh.FormatArgs(exe, baseargs, needShell)
>>>>>>> 6340befc
	assert.Equal(t, "ssh", exe)
	assert.Equal(t, true, multiplexing)
	assert.Equal(t, 3, len(args))
	assert.Equal(t, "-oControlMaster=yes", args[0])
	assert.True(t, strings.HasPrefix(args[1], "-oControlPath="))
	assert.Equal(t, "user@foo.com", args[2])
	assert.NotEmpty(t, controlPath)
}

func TestSSHGetExeAndArgsSshMultiplexingExtra(t *testing.T) {
	cli, err := lfshttp.NewClient(lfshttp.NewContext(nil, map[string]string{
		"GIT_SSH_COMMAND": "",
		"GIT_SSH":         "",
	}, map[string]string{
		"lfs.ssh.automultiplex": "true",
	}))
	require.Nil(t, err)

	meta := ssh.SSHMetadata{}
	meta.UserAndHost = "user@foo.com"

	exe, baseargs, needShell, multiplexing, controlPath := ssh.GetExeAndArgs(cli.OSEnv(), cli.GitEnv(), &meta, true, "/tmp/lfs/lfs.sock")
<<<<<<< HEAD
	exe, args := ssh.FormatArgs(exe, baseargs, needShell, multiplexing, controlPath)
=======
	exe, args := ssh.FormatArgs(exe, baseargs, needShell)
>>>>>>> 6340befc
	assert.Equal(t, "ssh", exe)
	assert.Equal(t, true, multiplexing)
	assert.Equal(t, []string{"-oControlMaster=no", "-oControlPath=/tmp/lfs/lfs.sock", "user@foo.com"}, args)
	assert.Equal(t, "/tmp/lfs/lfs.sock", controlPath)
}

func TestSSHGetExeAndArgsPlink(t *testing.T) {
	plink := filepath.Join("Users", "joebloggs", "bin", "plink.exe")

	cli, err := lfshttp.NewClient(lfshttp.NewContext(nil, map[string]string{
		"GIT_SSH_COMMAND": "",
		"GIT_SSH":         plink,
	}, nil))
	require.Nil(t, err)

	meta := ssh.SSHMetadata{}
	meta.UserAndHost = "user@foo.com"

<<<<<<< HEAD
	exe, args := ssh.FormatArgs(ssh.GetExeAndArgs(cli.OSEnv(), cli.GitEnv(), &meta, false, ""))
=======
	exe, args, needShell, _, _ := ssh.GetExeAndArgs(cli.OSEnv(), cli.GitEnv(), &meta, false, "")
	exe, args = ssh.FormatArgs(exe, args, needShell)
>>>>>>> 6340befc
	assert.Equal(t, plink, exe)
	assert.Equal(t, []string{"user@foo.com"}, args)
}

func TestSSHGetExeAndArgsPlinkCustomPort(t *testing.T) {
	plink := filepath.Join("Users", "joebloggs", "bin", "plink")

	cli, err := lfshttp.NewClient(lfshttp.NewContext(nil, map[string]string{
		"GIT_SSH_COMMAND": "",
		"GIT_SSH":         plink,
	}, nil))
	require.Nil(t, err)

	meta := ssh.SSHMetadata{}
	meta.UserAndHost = "user@foo.com"
	meta.Port = "8888"

<<<<<<< HEAD
	exe, args := ssh.FormatArgs(ssh.GetExeAndArgs(cli.OSEnv(), cli.GitEnv(), &meta, false, ""))
=======
	exe, args, needShell, _, _ := ssh.GetExeAndArgs(cli.OSEnv(), cli.GitEnv(), &meta, false, "")
	exe, args = ssh.FormatArgs(exe, args, needShell)
>>>>>>> 6340befc
	assert.Equal(t, plink, exe)
	assert.Equal(t, []string{"-P", "8888", "user@foo.com"}, args)
}

func TestSSHGetExeAndArgsPlinkCustomPortExplicitEnvironment(t *testing.T) {
	plink := filepath.Join("Users", "joebloggs", "bin", "ssh")

	cli, err := lfshttp.NewClient(lfshttp.NewContext(nil, map[string]string{
		"GIT_SSH_COMMAND": "",
		"GIT_SSH":         plink,
		"GIT_SSH_VARIANT": "plink",
	}, nil))
	require.Nil(t, err)

	meta := ssh.SSHMetadata{}
	meta.UserAndHost = "user@foo.com"
	meta.Port = "8888"

<<<<<<< HEAD
	exe, args := ssh.FormatArgs(ssh.GetExeAndArgs(cli.OSEnv(), cli.GitEnv(), &meta, false, ""))
=======
	exe, args, needShell, _, _ := ssh.GetExeAndArgs(cli.OSEnv(), cli.GitEnv(), &meta, false, "")
	exe, args = ssh.FormatArgs(exe, args, needShell)
>>>>>>> 6340befc
	assert.Equal(t, plink, exe)
	assert.Equal(t, []string{"-P", "8888", "user@foo.com"}, args)
}

func TestSSHGetExeAndArgsPlinkCustomPortExplicitEnvironmentPutty(t *testing.T) {
	plink := filepath.Join("Users", "joebloggs", "bin", "ssh")

	cli, err := lfshttp.NewClient(lfshttp.NewContext(nil, map[string]string{
		"GIT_SSH_COMMAND": "",
		"GIT_SSH":         plink,
		"GIT_SSH_VARIANT": "putty",
	}, nil))
	require.Nil(t, err)

	meta := ssh.SSHMetadata{}
	meta.UserAndHost = "user@foo.com"
	meta.Port = "8888"

<<<<<<< HEAD
	exe, args := ssh.FormatArgs(ssh.GetExeAndArgs(cli.OSEnv(), cli.GitEnv(), &meta, false, ""))
=======
	exe, args, needShell, _, _ := ssh.GetExeAndArgs(cli.OSEnv(), cli.GitEnv(), &meta, false, "")
	exe, args = ssh.FormatArgs(exe, args, needShell)
>>>>>>> 6340befc
	assert.Equal(t, plink, exe)
	assert.Equal(t, []string{"-P", "8888", "user@foo.com"}, args)
}

func TestSSHGetExeAndArgsPlinkCustomPortExplicitEnvironmentSsh(t *testing.T) {
	plink := filepath.Join("Users", "joebloggs", "bin", "ssh")

	cli, err := lfshttp.NewClient(lfshttp.NewContext(nil, map[string]string{
		"GIT_SSH_COMMAND": "",
		"GIT_SSH":         plink,
		"GIT_SSH_VARIANT": "ssh",
	}, nil))
	require.Nil(t, err)

	meta := ssh.SSHMetadata{}
	meta.UserAndHost = "user@foo.com"
	meta.Port = "8888"

<<<<<<< HEAD
	exe, args := ssh.FormatArgs(ssh.GetExeAndArgs(cli.OSEnv(), cli.GitEnv(), &meta, false, ""))
=======
	exe, args, needShell, _, _ := ssh.GetExeAndArgs(cli.OSEnv(), cli.GitEnv(), &meta, false, "")
	exe, args = ssh.FormatArgs(exe, args, needShell)
>>>>>>> 6340befc
	assert.Equal(t, plink, exe)
	assert.Equal(t, []string{"-p", "8888", "user@foo.com"}, args)
}

func TestSSHGetExeAndArgsTortoisePlink(t *testing.T) {
	plink := filepath.Join("Users", "joebloggs", "bin", "tortoiseplink.exe")

	cli, err := lfshttp.NewClient(lfshttp.NewContext(nil, map[string]string{
		"GIT_SSH_COMMAND": "",
		"GIT_SSH":         plink,
	}, nil))
	require.Nil(t, err)

	meta := ssh.SSHMetadata{}
	meta.UserAndHost = "user@foo.com"

<<<<<<< HEAD
	exe, args := ssh.FormatArgs(ssh.GetExeAndArgs(cli.OSEnv(), cli.GitEnv(), &meta, false, ""))
=======
	exe, args, needShell, _, _ := ssh.GetExeAndArgs(cli.OSEnv(), cli.GitEnv(), &meta, false, "")
	exe, args = ssh.FormatArgs(exe, args, needShell)
>>>>>>> 6340befc
	assert.Equal(t, plink, exe)
	assert.Equal(t, []string{"-batch", "user@foo.com"}, args)
}

func TestSSHGetExeAndArgsTortoisePlinkCustomPort(t *testing.T) {
	plink := filepath.Join("Users", "joebloggs", "bin", "tortoiseplink")

	cli, err := lfshttp.NewClient(lfshttp.NewContext(nil, map[string]string{
		"GIT_SSH_COMMAND": "",
		"GIT_SSH":         plink,
	}, nil))
	require.Nil(t, err)

	meta := ssh.SSHMetadata{}
	meta.UserAndHost = "user@foo.com"
	meta.Port = "8888"

<<<<<<< HEAD
	exe, args := ssh.FormatArgs(ssh.GetExeAndArgs(cli.OSEnv(), cli.GitEnv(), &meta, false, ""))
=======
	exe, args, needShell, _, _ := ssh.GetExeAndArgs(cli.OSEnv(), cli.GitEnv(), &meta, false, "")
	exe, args = ssh.FormatArgs(exe, args, needShell)
>>>>>>> 6340befc
	assert.Equal(t, plink, exe)
	assert.Equal(t, []string{"-batch", "-P", "8888", "user@foo.com"}, args)
}

func TestSSHGetExeAndArgsTortoisePlinkCustomPortExplicitEnvironment(t *testing.T) {
	plink := filepath.Join("Users", "joebloggs", "bin", "ssh")

	cli, err := lfshttp.NewClient(lfshttp.NewContext(nil, map[string]string{
		"GIT_SSH_COMMAND": "",
		"GIT_SSH":         plink,
		"GIT_SSH_VARIANT": "tortoiseplink",
	}, nil))
	require.Nil(t, err)

	meta := ssh.SSHMetadata{}
	meta.UserAndHost = "user@foo.com"
	meta.Port = "8888"

<<<<<<< HEAD
	exe, args := ssh.FormatArgs(ssh.GetExeAndArgs(cli.OSEnv(), cli.GitEnv(), &meta, false, ""))
=======
	exe, args, needShell, _, _ := ssh.GetExeAndArgs(cli.OSEnv(), cli.GitEnv(), &meta, false, "")
	exe, args = ssh.FormatArgs(exe, args, needShell)
>>>>>>> 6340befc
	assert.Equal(t, plink, exe)
	assert.Equal(t, []string{"-batch", "-P", "8888", "user@foo.com"}, args)
}

func TestSSHGetExeAndArgsTortoisePlinkCustomPortExplicitConfig(t *testing.T) {
	plink := filepath.Join("Users", "joebloggs", "bin", "ssh")

	cli, err := lfshttp.NewClient(lfshttp.NewContext(nil, map[string]string{
		"GIT_SSH_COMMAND": "",
		"GIT_SSH":         plink,
		"GIT_SSH_VARIANT": "tortoiseplink",
	}, map[string]string{
		"ssh.variant": "tortoiseplink",
	}))
	require.Nil(t, err)

	meta := ssh.SSHMetadata{}
	meta.UserAndHost = "user@foo.com"
	meta.Port = "8888"

<<<<<<< HEAD
	exe, args := ssh.FormatArgs(ssh.GetExeAndArgs(cli.OSEnv(), cli.GitEnv(), &meta, false, ""))
=======
	exe, args, needShell, _, _ := ssh.GetExeAndArgs(cli.OSEnv(), cli.GitEnv(), &meta, false, "")
	exe, args = ssh.FormatArgs(exe, args, needShell)
>>>>>>> 6340befc
	assert.Equal(t, plink, exe)
	assert.Equal(t, []string{"-batch", "-P", "8888", "user@foo.com"}, args)
}

func TestSSHGetExeAndArgsTortoisePlinkCustomPortExplicitConfigOverride(t *testing.T) {
	plink := filepath.Join("Users", "joebloggs", "bin", "ssh")

	cli, err := lfshttp.NewClient(lfshttp.NewContext(nil, map[string]string{
		"GIT_SSH_COMMAND": "",
		"GIT_SSH":         plink,
	}, map[string]string{
		"ssh.variant": "putty",
	}))
	require.Nil(t, err)

	meta := ssh.SSHMetadata{}
	meta.UserAndHost = "user@foo.com"
	meta.Port = "8888"

<<<<<<< HEAD
	exe, args := ssh.FormatArgs(ssh.GetExeAndArgs(cli.OSEnv(), cli.GitEnv(), &meta, false, ""))
=======
	exe, args, needShell, _, _ := ssh.GetExeAndArgs(cli.OSEnv(), cli.GitEnv(), &meta, false, "")
	exe, args = ssh.FormatArgs(exe, args, needShell)
>>>>>>> 6340befc
	assert.Equal(t, plink, exe)
	assert.Equal(t, []string{"-P", "8888", "user@foo.com"}, args)
}

func TestSSHGetExeAndArgsSshCommandPrecedence(t *testing.T) {
	cli, err := lfshttp.NewClient(lfshttp.NewContext(nil, map[string]string{
		"GIT_SSH_COMMAND": "sshcmd",
		"GIT_SSH":         "bad",
		"GIT_SSH_VARIANT": "simple",
	}, nil))
	require.Nil(t, err)

	meta := ssh.SSHMetadata{}
	meta.UserAndHost = "user@foo.com"

<<<<<<< HEAD
	exe, args := ssh.FormatArgs(ssh.GetExeAndArgs(cli.OSEnv(), cli.GitEnv(), &meta, false, ""))
=======
	exe, args, needShell, _, _ := ssh.GetExeAndArgs(cli.OSEnv(), cli.GitEnv(), &meta, false, "")
	exe, args = ssh.FormatArgs(exe, args, needShell)
>>>>>>> 6340befc
	assert.Equal(t, "sh", exe)
	assert.Equal(t, []string{"-c", "sshcmd user@foo.com"}, args)
}

func TestSSHGetExeAndArgsSshCommandArgs(t *testing.T) {
	cli, err := lfshttp.NewClient(lfshttp.NewContext(nil, map[string]string{
		"GIT_SSH_COMMAND": "sshcmd --args 1",
		"GIT_SSH_VARIANT": "simple",
	}, nil))
	require.Nil(t, err)

	meta := ssh.SSHMetadata{}
	meta.UserAndHost = "user@foo.com"

<<<<<<< HEAD
	exe, args := ssh.FormatArgs(ssh.GetExeAndArgs(cli.OSEnv(), cli.GitEnv(), &meta, false, ""))
=======
	exe, args, needShell, _, _ := ssh.GetExeAndArgs(cli.OSEnv(), cli.GitEnv(), &meta, false, "")
	exe, args = ssh.FormatArgs(exe, args, needShell)
>>>>>>> 6340befc
	assert.Equal(t, "sh", exe)
	assert.Equal(t, []string{"-c", "sshcmd --args 1 user@foo.com"}, args)
}

func TestSSHGetExeAndArgsSshCommandArgsWithMixedQuotes(t *testing.T) {
	cli, err := lfshttp.NewClient(lfshttp.NewContext(nil, map[string]string{
		"GIT_SSH_COMMAND": "sshcmd foo 'bar \"baz\"'",
		"GIT_SSH_VARIANT": "simple",
	}, nil))
	require.Nil(t, err)

	meta := ssh.SSHMetadata{}
	meta.UserAndHost = "user@foo.com"

<<<<<<< HEAD
	exe, args := ssh.FormatArgs(ssh.GetExeAndArgs(cli.OSEnv(), cli.GitEnv(), &meta, false, ""))
=======
	exe, args, needShell, _, _ := ssh.GetExeAndArgs(cli.OSEnv(), cli.GitEnv(), &meta, false, "")
	exe, args = ssh.FormatArgs(exe, args, needShell)
>>>>>>> 6340befc
	assert.Equal(t, "sh", exe)
	assert.Equal(t, []string{"-c", "sshcmd foo 'bar \"baz\"' user@foo.com"}, args)
}

func TestSSHGetExeAndArgsSshCommandCustomPort(t *testing.T) {
	cli, err := lfshttp.NewClient(lfshttp.NewContext(nil, map[string]string{
		"GIT_SSH_COMMAND": "sshcmd",
	}, nil))
	require.Nil(t, err)

	meta := ssh.SSHMetadata{}
	meta.UserAndHost = "user@foo.com"
	meta.Port = "8888"

<<<<<<< HEAD
	exe, args := ssh.FormatArgs(ssh.GetExeAndArgs(cli.OSEnv(), cli.GitEnv(), &meta, false, ""))
=======
	exe, args, needShell, _, _ := ssh.GetExeAndArgs(cli.OSEnv(), cli.GitEnv(), &meta, false, "")
	exe, args = ssh.FormatArgs(exe, args, needShell)
>>>>>>> 6340befc
	assert.Equal(t, "sh", exe)
	assert.Equal(t, []string{"-c", "sshcmd -p 8888 user@foo.com"}, args)
}

func TestSSHGetExeAndArgsCoreSshCommand(t *testing.T) {
	cli, err := lfshttp.NewClient(lfshttp.NewContext(nil, map[string]string{
		"GIT_SSH_COMMAND": "sshcmd --args 2",
	}, map[string]string{
		"core.sshcommand": "sshcmd --args 1",
	}))
	require.Nil(t, err)

	meta := ssh.SSHMetadata{}
	meta.UserAndHost = "user@foo.com"

<<<<<<< HEAD
	exe, args := ssh.FormatArgs(ssh.GetExeAndArgs(cli.OSEnv(), cli.GitEnv(), &meta, false, ""))
=======
	exe, args, needShell, _, _ := ssh.GetExeAndArgs(cli.OSEnv(), cli.GitEnv(), &meta, false, "")
	exe, args = ssh.FormatArgs(exe, args, needShell)
>>>>>>> 6340befc
	assert.Equal(t, "sh", exe)
	assert.Equal(t, []string{"-c", "sshcmd --args 2 user@foo.com"}, args)
}

func TestSSHGetExeAndArgsCoreSshCommandArgsWithMixedQuotes(t *testing.T) {
	cli, err := lfshttp.NewClient(lfshttp.NewContext(nil, nil, map[string]string{
		"core.sshcommand": "sshcmd foo 'bar \"baz\"'",
	}))
	require.Nil(t, err)

	meta := ssh.SSHMetadata{}
	meta.UserAndHost = "user@foo.com"

<<<<<<< HEAD
	exe, args := ssh.FormatArgs(ssh.GetExeAndArgs(cli.OSEnv(), cli.GitEnv(), &meta, false, ""))
=======
	exe, args, needShell, _, _ := ssh.GetExeAndArgs(cli.OSEnv(), cli.GitEnv(), &meta, false, "")
	exe, args = ssh.FormatArgs(exe, args, needShell)
>>>>>>> 6340befc
	assert.Equal(t, "sh", exe)
	assert.Equal(t, []string{"-c", "sshcmd foo 'bar \"baz\"' user@foo.com"}, args)
}

func TestSSHGetExeAndArgsConfigVersusEnv(t *testing.T) {
	cli, err := lfshttp.NewClient(lfshttp.NewContext(nil, nil, map[string]string{
		"core.sshcommand": "sshcmd --args 1",
	}))
	require.Nil(t, err)

	meta := ssh.SSHMetadata{}
	meta.UserAndHost = "user@foo.com"

<<<<<<< HEAD
	exe, args := ssh.FormatArgs(ssh.GetExeAndArgs(cli.OSEnv(), cli.GitEnv(), &meta, false, ""))
=======
	exe, args, needShell, _, _ := ssh.GetExeAndArgs(cli.OSEnv(), cli.GitEnv(), &meta, false, "")
	exe, args = ssh.FormatArgs(exe, args, needShell)
>>>>>>> 6340befc
	assert.Equal(t, "sh", exe)
	assert.Equal(t, []string{"-c", "sshcmd --args 1 user@foo.com"}, args)
}

func TestSSHGetExeAndArgsPlinkCommand(t *testing.T) {
	plink := filepath.Join("Users", "joebloggs", "bin", "plink.exe")

	cli, err := lfshttp.NewClient(lfshttp.NewContext(nil, map[string]string{
		"GIT_SSH_COMMAND": plink,
	}, nil))
	require.Nil(t, err)

	meta := ssh.SSHMetadata{}
	meta.UserAndHost = "user@foo.com"

<<<<<<< HEAD
	exe, args := ssh.FormatArgs(ssh.GetExeAndArgs(cli.OSEnv(), cli.GitEnv(), &meta, false, ""))
=======
	exe, args, needShell, _, _ := ssh.GetExeAndArgs(cli.OSEnv(), cli.GitEnv(), &meta, false, "")
	exe, args = ssh.FormatArgs(exe, args, needShell)
>>>>>>> 6340befc
	assert.Equal(t, "sh", exe)
	assert.Equal(t, []string{"-c", plink + " user@foo.com"}, args)
}

func TestSSHGetExeAndArgsPlinkCommandCustomPort(t *testing.T) {
	plink := filepath.Join("Users", "joebloggs", "bin", "plink")

	cli, err := lfshttp.NewClient(lfshttp.NewContext(nil, map[string]string{
		"GIT_SSH_COMMAND": plink,
	}, nil))
	require.Nil(t, err)

	meta := ssh.SSHMetadata{}
	meta.UserAndHost = "user@foo.com"
	meta.Port = "8888"

<<<<<<< HEAD
	exe, args := ssh.FormatArgs(ssh.GetExeAndArgs(cli.OSEnv(), cli.GitEnv(), &meta, false, ""))
=======
	exe, args, needShell, _, _ := ssh.GetExeAndArgs(cli.OSEnv(), cli.GitEnv(), &meta, false, "")
	exe, args = ssh.FormatArgs(exe, args, needShell)
>>>>>>> 6340befc
	assert.Equal(t, "sh", exe)
	assert.Equal(t, []string{"-c", plink + " -P 8888 user@foo.com"}, args)
}

func TestSSHGetExeAndArgsTortoisePlinkCommand(t *testing.T) {
	plink := filepath.Join("Users", "joebloggs", "bin", "tortoiseplink.exe")

	cli, err := lfshttp.NewClient(lfshttp.NewContext(nil, map[string]string{
		"GIT_SSH_COMMAND": plink,
	}, nil))
	require.Nil(t, err)

	meta := ssh.SSHMetadata{}
	meta.UserAndHost = "user@foo.com"

<<<<<<< HEAD
	exe, args := ssh.FormatArgs(ssh.GetExeAndArgs(cli.OSEnv(), cli.GitEnv(), &meta, false, ""))
=======
	exe, args, needShell, _, _ := ssh.GetExeAndArgs(cli.OSEnv(), cli.GitEnv(), &meta, false, "")
	exe, args = ssh.FormatArgs(exe, args, needShell)
>>>>>>> 6340befc
	assert.Equal(t, "sh", exe)
	assert.Equal(t, []string{"-c", plink + " -batch user@foo.com"}, args)
}

func TestSSHGetExeAndArgsTortoisePlinkCommandCustomPort(t *testing.T) {
	plink := filepath.Join("Users", "joebloggs", "bin", "tortoiseplink")

	cli, err := lfshttp.NewClient(lfshttp.NewContext(nil, map[string]string{
		"GIT_SSH_COMMAND": plink,
	}, nil))
	require.Nil(t, err)

	meta := ssh.SSHMetadata{}
	meta.UserAndHost = "user@foo.com"
	meta.Port = "8888"

<<<<<<< HEAD
	exe, args := ssh.FormatArgs(ssh.GetExeAndArgs(cli.OSEnv(), cli.GitEnv(), &meta, false, ""))
=======
	exe, args, needShell, _, _ := ssh.GetExeAndArgs(cli.OSEnv(), cli.GitEnv(), &meta, false, "")
	exe, args = ssh.FormatArgs(exe, args, needShell)
>>>>>>> 6340befc
	assert.Equal(t, "sh", exe)
	assert.Equal(t, []string{"-c", plink + " -batch -P 8888 user@foo.com"}, args)
}

func TestSSHGetLFSExeAndArgsWithCustomSSH(t *testing.T) {
	cli, err := lfshttp.NewClient(lfshttp.NewContext(nil, map[string]string{
		"GIT_SSH":         "not-ssh",
		"GIT_SSH_VARIANT": "simple",
	}, nil))
	require.Nil(t, err)

	u, err := url.Parse("ssh://git@host.com:12345/repo")
	require.Nil(t, err)

	e := lfshttp.EndpointFromSshUrl(u)
	t.Logf("ENDPOINT: %+v", e)
	assert.Equal(t, "12345", e.SSHMetadata.Port)
	assert.Equal(t, "git@host.com", e.SSHMetadata.UserAndHost)
	assert.Equal(t, "/repo", e.SSHMetadata.Path)

	exe, args, _, _ := ssh.GetLFSExeAndArgs(cli.OSEnv(), cli.GitEnv(), &e.SSHMetadata, "git-lfs-authenticate", "download", false, "")
	assert.Equal(t, "not-ssh", exe)
	assert.Equal(t, []string{"-p", "12345", "git@host.com", "git-lfs-authenticate /repo download"}, args)
}

func TestSSHGetLFSExeAndArgsInvalidOptionsAsHost(t *testing.T) {
	cli, err := lfshttp.NewClient(nil)
	require.Nil(t, err)

	u, err := url.Parse("ssh://-oProxyCommand=gnome-calculator/repo")
	require.Nil(t, err)
	assert.Equal(t, "-oProxyCommand=gnome-calculator", u.Host)

	e := lfshttp.EndpointFromSshUrl(u)
	t.Logf("ENDPOINT: %+v", e)
	assert.Equal(t, "-oProxyCommand=gnome-calculator", e.SSHMetadata.UserAndHost)
	assert.Equal(t, "/repo", e.SSHMetadata.Path)

	exe, args, _, _ := ssh.GetLFSExeAndArgs(cli.OSEnv(), cli.GitEnv(), &e.SSHMetadata, "git-lfs-authenticate", "download", false, "")
	assert.Equal(t, "ssh", exe)
	assert.Equal(t, []string{"--", "-oProxyCommand=gnome-calculator", "git-lfs-authenticate /repo download"}, args)
}

func TestSSHGetLFSExeAndArgsInvalidOptionsAsHostWithCustomSSH(t *testing.T) {
	cli, err := lfshttp.NewClient(lfshttp.NewContext(nil, map[string]string{
		"GIT_SSH":         "not-ssh",
		"GIT_SSH_VARIANT": "simple",
	}, nil))
	require.Nil(t, err)

	u, err := url.Parse("ssh://--oProxyCommand=gnome-calculator/repo")
	require.Nil(t, err)
	assert.Equal(t, "--oProxyCommand=gnome-calculator", u.Host)

	e := lfshttp.EndpointFromSshUrl(u)
	t.Logf("ENDPOINT: %+v", e)
	assert.Equal(t, "--oProxyCommand=gnome-calculator", e.SSHMetadata.UserAndHost)
	assert.Equal(t, "/repo", e.SSHMetadata.Path)

	exe, args, _, _ := ssh.GetLFSExeAndArgs(cli.OSEnv(), cli.GitEnv(), &e.SSHMetadata, "git-lfs-authenticate", "download", false, "")
	assert.Equal(t, "not-ssh", exe)
	assert.Equal(t, []string{"oProxyCommand=gnome-calculator", "git-lfs-authenticate /repo download"}, args)
}

func TestSSHGetExeAndArgsInvalidOptionsAsHost(t *testing.T) {
	cli, err := lfshttp.NewClient(nil)
	require.Nil(t, err)

	u, err := url.Parse("ssh://-oProxyCommand=gnome-calculator")
	require.Nil(t, err)
	assert.Equal(t, "-oProxyCommand=gnome-calculator", u.Host)

	e := lfshttp.EndpointFromSshUrl(u)
	t.Logf("ENDPOINT: %+v", e)
	assert.Equal(t, "-oProxyCommand=gnome-calculator", e.SSHMetadata.UserAndHost)
	assert.Equal(t, "", e.SSHMetadata.Path)

	exe, args, needShell, _, _ := ssh.GetExeAndArgs(cli.OSEnv(), cli.GitEnv(), &e.SSHMetadata, false, "")
	assert.Equal(t, "ssh", exe)
	assert.Equal(t, []string{"--", "-oProxyCommand=gnome-calculator"}, args)
	assert.Equal(t, false, needShell)
}

func TestSSHGetExeAndArgsInvalidOptionsAsPath(t *testing.T) {
	cli, err := lfshttp.NewClient(nil)
	require.Nil(t, err)

	u, err := url.Parse("ssh://git@git-host.com/-oProxyCommand=gnome-calculator")
	require.Nil(t, err)
	assert.Equal(t, "git-host.com", u.Host)

	e := lfshttp.EndpointFromSshUrl(u)
	t.Logf("ENDPOINT: %+v", e)
	assert.Equal(t, "git@git-host.com", e.SSHMetadata.UserAndHost)
	assert.Equal(t, "/-oProxyCommand=gnome-calculator", e.SSHMetadata.Path)

	exe, args, needShell, _, _ := ssh.GetExeAndArgs(cli.OSEnv(), cli.GitEnv(), &e.SSHMetadata, false, "")
	assert.Equal(t, "ssh", exe)
	assert.Equal(t, []string{"git@git-host.com"}, args)
	assert.Equal(t, false, needShell)
}

func TestParseBareSSHUrl(t *testing.T) {
	e := lfshttp.EndpointFromBareSshUrl("git@git-host.com:repo.git")
	t.Logf("endpoint: %+v", e)
	assert.Equal(t, "git@git-host.com", e.SSHMetadata.UserAndHost)
	assert.Equal(t, "repo.git", e.SSHMetadata.Path)

	e = lfshttp.EndpointFromBareSshUrl("git@git-host.com/should-be-a-colon.git")
	t.Logf("endpoint: %+v", e)
	assert.Equal(t, "", e.SSHMetadata.UserAndHost)
	assert.Equal(t, "", e.SSHMetadata.Path)

	e = lfshttp.EndpointFromBareSshUrl("-oProxyCommand=gnome-calculator")
	t.Logf("endpoint: %+v", e)
	assert.Equal(t, "", e.SSHMetadata.UserAndHost)
	assert.Equal(t, "", e.SSHMetadata.Path)

	e = lfshttp.EndpointFromBareSshUrl("git@git-host.com:-oProxyCommand=gnome-calculator")
	t.Logf("endpoint: %+v", e)
	assert.Equal(t, "git@git-host.com", e.SSHMetadata.UserAndHost)
	assert.Equal(t, "-oProxyCommand=gnome-calculator", e.SSHMetadata.Path)
}<|MERGE_RESOLUTION|>--- conflicted
+++ resolved
@@ -45,12 +45,8 @@
 	meta := ssh.SSHMetadata{}
 	meta.UserAndHost = "user@foo.com"
 
-<<<<<<< HEAD
-	exe, args := ssh.FormatArgs(ssh.GetExeAndArgs(cli.OSEnv(), cli.GitEnv(), &meta, false, ""))
-=======
-	exe, args, needShell, _, _ := ssh.GetExeAndArgs(cli.OSEnv(), cli.GitEnv(), &meta, false, "")
-	exe, args = ssh.FormatArgs(exe, args, needShell)
->>>>>>> 6340befc
+	exe, args, needShell, _, _ := ssh.GetExeAndArgs(cli.OSEnv(), cli.GitEnv(), &meta, false, "")
+	exe, args = ssh.FormatArgs(exe, args, needShell)
 	assert.Equal(t, "ssh", exe)
 	assert.Equal(t, []string{"user@foo.com"}, args)
 }
@@ -66,12 +62,8 @@
 	meta.UserAndHost = "user@foo.com"
 	meta.Port = "8888"
 
-<<<<<<< HEAD
-	exe, args := ssh.FormatArgs(ssh.GetExeAndArgs(cli.OSEnv(), cli.GitEnv(), &meta, false, ""))
-=======
-	exe, args, needShell, _, _ := ssh.GetExeAndArgs(cli.OSEnv(), cli.GitEnv(), &meta, false, "")
-	exe, args = ssh.FormatArgs(exe, args, needShell)
->>>>>>> 6340befc
+	exe, args, needShell, _, _ := ssh.GetExeAndArgs(cli.OSEnv(), cli.GitEnv(), &meta, false, "")
+	exe, args = ssh.FormatArgs(exe, args, needShell)
 	assert.Equal(t, "ssh", exe)
 	assert.Equal(t, []string{"-p", "8888", "user@foo.com"}, args)
 }
@@ -89,11 +81,7 @@
 	meta.UserAndHost = "user@foo.com"
 
 	exe, baseargs, needShell, multiplexing, controlPath := ssh.GetExeAndArgs(cli.OSEnv(), cli.GitEnv(), &meta, true, "")
-<<<<<<< HEAD
-	exe, args := ssh.FormatArgs(exe, baseargs, needShell, multiplexing, controlPath)
-=======
 	exe, args := ssh.FormatArgs(exe, baseargs, needShell)
->>>>>>> 6340befc
 	assert.Equal(t, "ssh", exe)
 	assert.Equal(t, false, multiplexing)
 	assert.Equal(t, []string{"user@foo.com"}, args)
@@ -113,11 +101,7 @@
 	meta.UserAndHost = "user@foo.com"
 
 	exe, baseargs, needShell, multiplexing, controlPath := ssh.GetExeAndArgs(cli.OSEnv(), cli.GitEnv(), &meta, true, "")
-<<<<<<< HEAD
-	exe, args := ssh.FormatArgs(exe, baseargs, needShell, multiplexing, controlPath)
-=======
 	exe, args := ssh.FormatArgs(exe, baseargs, needShell)
->>>>>>> 6340befc
 	assert.Equal(t, "ssh", exe)
 	assert.Equal(t, true, multiplexing)
 	assert.Equal(t, 3, len(args))
@@ -140,11 +124,7 @@
 	meta.UserAndHost = "user@foo.com"
 
 	exe, baseargs, needShell, multiplexing, controlPath := ssh.GetExeAndArgs(cli.OSEnv(), cli.GitEnv(), &meta, true, "/tmp/lfs/lfs.sock")
-<<<<<<< HEAD
-	exe, args := ssh.FormatArgs(exe, baseargs, needShell, multiplexing, controlPath)
-=======
 	exe, args := ssh.FormatArgs(exe, baseargs, needShell)
->>>>>>> 6340befc
 	assert.Equal(t, "ssh", exe)
 	assert.Equal(t, true, multiplexing)
 	assert.Equal(t, []string{"-oControlMaster=no", "-oControlPath=/tmp/lfs/lfs.sock", "user@foo.com"}, args)
@@ -163,12 +143,8 @@
 	meta := ssh.SSHMetadata{}
 	meta.UserAndHost = "user@foo.com"
 
-<<<<<<< HEAD
-	exe, args := ssh.FormatArgs(ssh.GetExeAndArgs(cli.OSEnv(), cli.GitEnv(), &meta, false, ""))
-=======
-	exe, args, needShell, _, _ := ssh.GetExeAndArgs(cli.OSEnv(), cli.GitEnv(), &meta, false, "")
-	exe, args = ssh.FormatArgs(exe, args, needShell)
->>>>>>> 6340befc
+	exe, args, needShell, _, _ := ssh.GetExeAndArgs(cli.OSEnv(), cli.GitEnv(), &meta, false, "")
+	exe, args = ssh.FormatArgs(exe, args, needShell)
 	assert.Equal(t, plink, exe)
 	assert.Equal(t, []string{"user@foo.com"}, args)
 }
@@ -186,12 +162,8 @@
 	meta.UserAndHost = "user@foo.com"
 	meta.Port = "8888"
 
-<<<<<<< HEAD
-	exe, args := ssh.FormatArgs(ssh.GetExeAndArgs(cli.OSEnv(), cli.GitEnv(), &meta, false, ""))
-=======
-	exe, args, needShell, _, _ := ssh.GetExeAndArgs(cli.OSEnv(), cli.GitEnv(), &meta, false, "")
-	exe, args = ssh.FormatArgs(exe, args, needShell)
->>>>>>> 6340befc
+	exe, args, needShell, _, _ := ssh.GetExeAndArgs(cli.OSEnv(), cli.GitEnv(), &meta, false, "")
+	exe, args = ssh.FormatArgs(exe, args, needShell)
 	assert.Equal(t, plink, exe)
 	assert.Equal(t, []string{"-P", "8888", "user@foo.com"}, args)
 }
@@ -210,12 +182,8 @@
 	meta.UserAndHost = "user@foo.com"
 	meta.Port = "8888"
 
-<<<<<<< HEAD
-	exe, args := ssh.FormatArgs(ssh.GetExeAndArgs(cli.OSEnv(), cli.GitEnv(), &meta, false, ""))
-=======
-	exe, args, needShell, _, _ := ssh.GetExeAndArgs(cli.OSEnv(), cli.GitEnv(), &meta, false, "")
-	exe, args = ssh.FormatArgs(exe, args, needShell)
->>>>>>> 6340befc
+	exe, args, needShell, _, _ := ssh.GetExeAndArgs(cli.OSEnv(), cli.GitEnv(), &meta, false, "")
+	exe, args = ssh.FormatArgs(exe, args, needShell)
 	assert.Equal(t, plink, exe)
 	assert.Equal(t, []string{"-P", "8888", "user@foo.com"}, args)
 }
@@ -234,12 +202,8 @@
 	meta.UserAndHost = "user@foo.com"
 	meta.Port = "8888"
 
-<<<<<<< HEAD
-	exe, args := ssh.FormatArgs(ssh.GetExeAndArgs(cli.OSEnv(), cli.GitEnv(), &meta, false, ""))
-=======
-	exe, args, needShell, _, _ := ssh.GetExeAndArgs(cli.OSEnv(), cli.GitEnv(), &meta, false, "")
-	exe, args = ssh.FormatArgs(exe, args, needShell)
->>>>>>> 6340befc
+	exe, args, needShell, _, _ := ssh.GetExeAndArgs(cli.OSEnv(), cli.GitEnv(), &meta, false, "")
+	exe, args = ssh.FormatArgs(exe, args, needShell)
 	assert.Equal(t, plink, exe)
 	assert.Equal(t, []string{"-P", "8888", "user@foo.com"}, args)
 }
@@ -258,12 +222,8 @@
 	meta.UserAndHost = "user@foo.com"
 	meta.Port = "8888"
 
-<<<<<<< HEAD
-	exe, args := ssh.FormatArgs(ssh.GetExeAndArgs(cli.OSEnv(), cli.GitEnv(), &meta, false, ""))
-=======
-	exe, args, needShell, _, _ := ssh.GetExeAndArgs(cli.OSEnv(), cli.GitEnv(), &meta, false, "")
-	exe, args = ssh.FormatArgs(exe, args, needShell)
->>>>>>> 6340befc
+	exe, args, needShell, _, _ := ssh.GetExeAndArgs(cli.OSEnv(), cli.GitEnv(), &meta, false, "")
+	exe, args = ssh.FormatArgs(exe, args, needShell)
 	assert.Equal(t, plink, exe)
 	assert.Equal(t, []string{"-p", "8888", "user@foo.com"}, args)
 }
@@ -280,12 +240,8 @@
 	meta := ssh.SSHMetadata{}
 	meta.UserAndHost = "user@foo.com"
 
-<<<<<<< HEAD
-	exe, args := ssh.FormatArgs(ssh.GetExeAndArgs(cli.OSEnv(), cli.GitEnv(), &meta, false, ""))
-=======
-	exe, args, needShell, _, _ := ssh.GetExeAndArgs(cli.OSEnv(), cli.GitEnv(), &meta, false, "")
-	exe, args = ssh.FormatArgs(exe, args, needShell)
->>>>>>> 6340befc
+	exe, args, needShell, _, _ := ssh.GetExeAndArgs(cli.OSEnv(), cli.GitEnv(), &meta, false, "")
+	exe, args = ssh.FormatArgs(exe, args, needShell)
 	assert.Equal(t, plink, exe)
 	assert.Equal(t, []string{"-batch", "user@foo.com"}, args)
 }
@@ -303,12 +259,8 @@
 	meta.UserAndHost = "user@foo.com"
 	meta.Port = "8888"
 
-<<<<<<< HEAD
-	exe, args := ssh.FormatArgs(ssh.GetExeAndArgs(cli.OSEnv(), cli.GitEnv(), &meta, false, ""))
-=======
-	exe, args, needShell, _, _ := ssh.GetExeAndArgs(cli.OSEnv(), cli.GitEnv(), &meta, false, "")
-	exe, args = ssh.FormatArgs(exe, args, needShell)
->>>>>>> 6340befc
+	exe, args, needShell, _, _ := ssh.GetExeAndArgs(cli.OSEnv(), cli.GitEnv(), &meta, false, "")
+	exe, args = ssh.FormatArgs(exe, args, needShell)
 	assert.Equal(t, plink, exe)
 	assert.Equal(t, []string{"-batch", "-P", "8888", "user@foo.com"}, args)
 }
@@ -327,12 +279,8 @@
 	meta.UserAndHost = "user@foo.com"
 	meta.Port = "8888"
 
-<<<<<<< HEAD
-	exe, args := ssh.FormatArgs(ssh.GetExeAndArgs(cli.OSEnv(), cli.GitEnv(), &meta, false, ""))
-=======
-	exe, args, needShell, _, _ := ssh.GetExeAndArgs(cli.OSEnv(), cli.GitEnv(), &meta, false, "")
-	exe, args = ssh.FormatArgs(exe, args, needShell)
->>>>>>> 6340befc
+	exe, args, needShell, _, _ := ssh.GetExeAndArgs(cli.OSEnv(), cli.GitEnv(), &meta, false, "")
+	exe, args = ssh.FormatArgs(exe, args, needShell)
 	assert.Equal(t, plink, exe)
 	assert.Equal(t, []string{"-batch", "-P", "8888", "user@foo.com"}, args)
 }
@@ -353,12 +301,8 @@
 	meta.UserAndHost = "user@foo.com"
 	meta.Port = "8888"
 
-<<<<<<< HEAD
-	exe, args := ssh.FormatArgs(ssh.GetExeAndArgs(cli.OSEnv(), cli.GitEnv(), &meta, false, ""))
-=======
-	exe, args, needShell, _, _ := ssh.GetExeAndArgs(cli.OSEnv(), cli.GitEnv(), &meta, false, "")
-	exe, args = ssh.FormatArgs(exe, args, needShell)
->>>>>>> 6340befc
+	exe, args, needShell, _, _ := ssh.GetExeAndArgs(cli.OSEnv(), cli.GitEnv(), &meta, false, "")
+	exe, args = ssh.FormatArgs(exe, args, needShell)
 	assert.Equal(t, plink, exe)
 	assert.Equal(t, []string{"-batch", "-P", "8888", "user@foo.com"}, args)
 }
@@ -378,12 +322,8 @@
 	meta.UserAndHost = "user@foo.com"
 	meta.Port = "8888"
 
-<<<<<<< HEAD
-	exe, args := ssh.FormatArgs(ssh.GetExeAndArgs(cli.OSEnv(), cli.GitEnv(), &meta, false, ""))
-=======
-	exe, args, needShell, _, _ := ssh.GetExeAndArgs(cli.OSEnv(), cli.GitEnv(), &meta, false, "")
-	exe, args = ssh.FormatArgs(exe, args, needShell)
->>>>>>> 6340befc
+	exe, args, needShell, _, _ := ssh.GetExeAndArgs(cli.OSEnv(), cli.GitEnv(), &meta, false, "")
+	exe, args = ssh.FormatArgs(exe, args, needShell)
 	assert.Equal(t, plink, exe)
 	assert.Equal(t, []string{"-P", "8888", "user@foo.com"}, args)
 }
@@ -399,12 +339,8 @@
 	meta := ssh.SSHMetadata{}
 	meta.UserAndHost = "user@foo.com"
 
-<<<<<<< HEAD
-	exe, args := ssh.FormatArgs(ssh.GetExeAndArgs(cli.OSEnv(), cli.GitEnv(), &meta, false, ""))
-=======
-	exe, args, needShell, _, _ := ssh.GetExeAndArgs(cli.OSEnv(), cli.GitEnv(), &meta, false, "")
-	exe, args = ssh.FormatArgs(exe, args, needShell)
->>>>>>> 6340befc
+	exe, args, needShell, _, _ := ssh.GetExeAndArgs(cli.OSEnv(), cli.GitEnv(), &meta, false, "")
+	exe, args = ssh.FormatArgs(exe, args, needShell)
 	assert.Equal(t, "sh", exe)
 	assert.Equal(t, []string{"-c", "sshcmd user@foo.com"}, args)
 }
@@ -419,12 +355,8 @@
 	meta := ssh.SSHMetadata{}
 	meta.UserAndHost = "user@foo.com"
 
-<<<<<<< HEAD
-	exe, args := ssh.FormatArgs(ssh.GetExeAndArgs(cli.OSEnv(), cli.GitEnv(), &meta, false, ""))
-=======
-	exe, args, needShell, _, _ := ssh.GetExeAndArgs(cli.OSEnv(), cli.GitEnv(), &meta, false, "")
-	exe, args = ssh.FormatArgs(exe, args, needShell)
->>>>>>> 6340befc
+	exe, args, needShell, _, _ := ssh.GetExeAndArgs(cli.OSEnv(), cli.GitEnv(), &meta, false, "")
+	exe, args = ssh.FormatArgs(exe, args, needShell)
 	assert.Equal(t, "sh", exe)
 	assert.Equal(t, []string{"-c", "sshcmd --args 1 user@foo.com"}, args)
 }
@@ -439,12 +371,8 @@
 	meta := ssh.SSHMetadata{}
 	meta.UserAndHost = "user@foo.com"
 
-<<<<<<< HEAD
-	exe, args := ssh.FormatArgs(ssh.GetExeAndArgs(cli.OSEnv(), cli.GitEnv(), &meta, false, ""))
-=======
-	exe, args, needShell, _, _ := ssh.GetExeAndArgs(cli.OSEnv(), cli.GitEnv(), &meta, false, "")
-	exe, args = ssh.FormatArgs(exe, args, needShell)
->>>>>>> 6340befc
+	exe, args, needShell, _, _ := ssh.GetExeAndArgs(cli.OSEnv(), cli.GitEnv(), &meta, false, "")
+	exe, args = ssh.FormatArgs(exe, args, needShell)
 	assert.Equal(t, "sh", exe)
 	assert.Equal(t, []string{"-c", "sshcmd foo 'bar \"baz\"' user@foo.com"}, args)
 }
@@ -459,12 +387,8 @@
 	meta.UserAndHost = "user@foo.com"
 	meta.Port = "8888"
 
-<<<<<<< HEAD
-	exe, args := ssh.FormatArgs(ssh.GetExeAndArgs(cli.OSEnv(), cli.GitEnv(), &meta, false, ""))
-=======
-	exe, args, needShell, _, _ := ssh.GetExeAndArgs(cli.OSEnv(), cli.GitEnv(), &meta, false, "")
-	exe, args = ssh.FormatArgs(exe, args, needShell)
->>>>>>> 6340befc
+	exe, args, needShell, _, _ := ssh.GetExeAndArgs(cli.OSEnv(), cli.GitEnv(), &meta, false, "")
+	exe, args = ssh.FormatArgs(exe, args, needShell)
 	assert.Equal(t, "sh", exe)
 	assert.Equal(t, []string{"-c", "sshcmd -p 8888 user@foo.com"}, args)
 }
@@ -480,12 +404,8 @@
 	meta := ssh.SSHMetadata{}
 	meta.UserAndHost = "user@foo.com"
 
-<<<<<<< HEAD
-	exe, args := ssh.FormatArgs(ssh.GetExeAndArgs(cli.OSEnv(), cli.GitEnv(), &meta, false, ""))
-=======
-	exe, args, needShell, _, _ := ssh.GetExeAndArgs(cli.OSEnv(), cli.GitEnv(), &meta, false, "")
-	exe, args = ssh.FormatArgs(exe, args, needShell)
->>>>>>> 6340befc
+	exe, args, needShell, _, _ := ssh.GetExeAndArgs(cli.OSEnv(), cli.GitEnv(), &meta, false, "")
+	exe, args = ssh.FormatArgs(exe, args, needShell)
 	assert.Equal(t, "sh", exe)
 	assert.Equal(t, []string{"-c", "sshcmd --args 2 user@foo.com"}, args)
 }
@@ -499,12 +419,8 @@
 	meta := ssh.SSHMetadata{}
 	meta.UserAndHost = "user@foo.com"
 
-<<<<<<< HEAD
-	exe, args := ssh.FormatArgs(ssh.GetExeAndArgs(cli.OSEnv(), cli.GitEnv(), &meta, false, ""))
-=======
-	exe, args, needShell, _, _ := ssh.GetExeAndArgs(cli.OSEnv(), cli.GitEnv(), &meta, false, "")
-	exe, args = ssh.FormatArgs(exe, args, needShell)
->>>>>>> 6340befc
+	exe, args, needShell, _, _ := ssh.GetExeAndArgs(cli.OSEnv(), cli.GitEnv(), &meta, false, "")
+	exe, args = ssh.FormatArgs(exe, args, needShell)
 	assert.Equal(t, "sh", exe)
 	assert.Equal(t, []string{"-c", "sshcmd foo 'bar \"baz\"' user@foo.com"}, args)
 }
@@ -518,12 +434,8 @@
 	meta := ssh.SSHMetadata{}
 	meta.UserAndHost = "user@foo.com"
 
-<<<<<<< HEAD
-	exe, args := ssh.FormatArgs(ssh.GetExeAndArgs(cli.OSEnv(), cli.GitEnv(), &meta, false, ""))
-=======
-	exe, args, needShell, _, _ := ssh.GetExeAndArgs(cli.OSEnv(), cli.GitEnv(), &meta, false, "")
-	exe, args = ssh.FormatArgs(exe, args, needShell)
->>>>>>> 6340befc
+	exe, args, needShell, _, _ := ssh.GetExeAndArgs(cli.OSEnv(), cli.GitEnv(), &meta, false, "")
+	exe, args = ssh.FormatArgs(exe, args, needShell)
 	assert.Equal(t, "sh", exe)
 	assert.Equal(t, []string{"-c", "sshcmd --args 1 user@foo.com"}, args)
 }
@@ -539,12 +451,8 @@
 	meta := ssh.SSHMetadata{}
 	meta.UserAndHost = "user@foo.com"
 
-<<<<<<< HEAD
-	exe, args := ssh.FormatArgs(ssh.GetExeAndArgs(cli.OSEnv(), cli.GitEnv(), &meta, false, ""))
-=======
-	exe, args, needShell, _, _ := ssh.GetExeAndArgs(cli.OSEnv(), cli.GitEnv(), &meta, false, "")
-	exe, args = ssh.FormatArgs(exe, args, needShell)
->>>>>>> 6340befc
+	exe, args, needShell, _, _ := ssh.GetExeAndArgs(cli.OSEnv(), cli.GitEnv(), &meta, false, "")
+	exe, args = ssh.FormatArgs(exe, args, needShell)
 	assert.Equal(t, "sh", exe)
 	assert.Equal(t, []string{"-c", plink + " user@foo.com"}, args)
 }
@@ -561,12 +469,8 @@
 	meta.UserAndHost = "user@foo.com"
 	meta.Port = "8888"
 
-<<<<<<< HEAD
-	exe, args := ssh.FormatArgs(ssh.GetExeAndArgs(cli.OSEnv(), cli.GitEnv(), &meta, false, ""))
-=======
-	exe, args, needShell, _, _ := ssh.GetExeAndArgs(cli.OSEnv(), cli.GitEnv(), &meta, false, "")
-	exe, args = ssh.FormatArgs(exe, args, needShell)
->>>>>>> 6340befc
+	exe, args, needShell, _, _ := ssh.GetExeAndArgs(cli.OSEnv(), cli.GitEnv(), &meta, false, "")
+	exe, args = ssh.FormatArgs(exe, args, needShell)
 	assert.Equal(t, "sh", exe)
 	assert.Equal(t, []string{"-c", plink + " -P 8888 user@foo.com"}, args)
 }
@@ -582,12 +486,8 @@
 	meta := ssh.SSHMetadata{}
 	meta.UserAndHost = "user@foo.com"
 
-<<<<<<< HEAD
-	exe, args := ssh.FormatArgs(ssh.GetExeAndArgs(cli.OSEnv(), cli.GitEnv(), &meta, false, ""))
-=======
-	exe, args, needShell, _, _ := ssh.GetExeAndArgs(cli.OSEnv(), cli.GitEnv(), &meta, false, "")
-	exe, args = ssh.FormatArgs(exe, args, needShell)
->>>>>>> 6340befc
+	exe, args, needShell, _, _ := ssh.GetExeAndArgs(cli.OSEnv(), cli.GitEnv(), &meta, false, "")
+	exe, args = ssh.FormatArgs(exe, args, needShell)
 	assert.Equal(t, "sh", exe)
 	assert.Equal(t, []string{"-c", plink + " -batch user@foo.com"}, args)
 }
@@ -604,12 +504,8 @@
 	meta.UserAndHost = "user@foo.com"
 	meta.Port = "8888"
 
-<<<<<<< HEAD
-	exe, args := ssh.FormatArgs(ssh.GetExeAndArgs(cli.OSEnv(), cli.GitEnv(), &meta, false, ""))
-=======
-	exe, args, needShell, _, _ := ssh.GetExeAndArgs(cli.OSEnv(), cli.GitEnv(), &meta, false, "")
-	exe, args = ssh.FormatArgs(exe, args, needShell)
->>>>>>> 6340befc
+	exe, args, needShell, _, _ := ssh.GetExeAndArgs(cli.OSEnv(), cli.GitEnv(), &meta, false, "")
+	exe, args = ssh.FormatArgs(exe, args, needShell)
 	assert.Equal(t, "sh", exe)
 	assert.Equal(t, []string{"-c", plink + " -batch -P 8888 user@foo.com"}, args)
 }
