package commands

import (
	"bytes"
	"context"
	"fmt"
	"os"
	"runtime"
	"sync"
	"time"

	"github.com/git-lfs/git-lfs/v3/errors"
	"github.com/git-lfs/git-lfs/v3/filepathfilter"
	"github.com/git-lfs/git-lfs/v3/fs"
	"github.com/git-lfs/git-lfs/v3/git"
	"github.com/git-lfs/git-lfs/v3/lfs"
	"github.com/git-lfs/git-lfs/v3/tasklog"
	"github.com/git-lfs/git-lfs/v3/tools"
	"github.com/git-lfs/git-lfs/v3/tools/humanize"
	"github.com/git-lfs/git-lfs/v3/tq"
	"github.com/git-lfs/git-lfs/v3/tr"
	"github.com/rubyist/tracerx"
	"github.com/spf13/cobra"
	"golang.org/x/sync/semaphore"
)

var (
	pruneDryRunArg                 bool
	pruneVerboseArg                bool
	pruneVerifyArg                 bool
	pruneRecentArg                 bool
	pruneForceArg                  bool
<<<<<<< HEAD
	pruneWorktreeArg               bool
=======
>>>>>>> 6340befc
	pruneDoNotVerifyArg            bool
	pruneVerifyUnreachableArg      bool
	pruneDoNotVerifyUnreachableArg bool
	pruneWhenUnverifiedArg         string
)

func pruneCommand(cmd *cobra.Command, args []string) {
	// Guts of this must be re-usable from fetch --prune so just parse & dispatch
	if pruneVerifyArg && pruneDoNotVerifyArg {
		Exit(tr.Tr.Get("Cannot specify both --verify-remote and --no-verify-remote"))
	}

	fetchPruneConfig := lfs.NewFetchPruneConfig(cfg.Git)
	verify := !pruneDoNotVerifyArg &&
		(fetchPruneConfig.PruneVerifyRemoteAlways || pruneVerifyArg)
	verifyUnreachable := !pruneDoNotVerifyUnreachableArg && (pruneVerifyUnreachableArg || fetchPruneConfig.PruneVerifyUnreachableAlways)

	continueWhenUnverified := false
	switch pruneWhenUnverifiedArg {
	case "halt":
		continueWhenUnverified = false
	case "continue":
		continueWhenUnverified = true
	default:
		Exit(tr.Tr.Get("Invalid value for --when-unverified: %s", pruneWhenUnverifiedArg))
	}

	fetchPruneConfig.PruneRecent = pruneRecentArg || pruneForceArg
	fetchPruneConfig.PruneWorktree = pruneWorktreeArg || pruneForceArg
	fetchPruneConfig.PruneForce = pruneForceArg
	prune(fetchPruneConfig, verify, verifyUnreachable, continueWhenUnverified, pruneDryRunArg, pruneVerboseArg)
}

type PruneProgressType int

const (
	PruneProgressTypeLocal      = PruneProgressType(iota)
	PruneProgressTypeRetain     = PruneProgressType(iota)
	PruneProgressTypeVerify     = PruneProgressType(iota)
	PruneProgressTypeUnverified = PruneProgressType(iota)
)

// Progress from a sub-task of prune
type PruneProgress struct {
	ProgressType PruneProgressType
	Count        int // Number of items done
}
type PruneProgressChan chan PruneProgress

func prune(fetchPruneConfig lfs.FetchPruneConfig, verifyRemote, verifyUnreachable, continueWhenUnverified, dryRun, verbose bool) {
	localObjects := make([]fs.Object, 0, 100)
	retainedObjects := tools.NewStringSetWithCapacity(100)

	logger := tasklog.NewLogger(OutputWriter,
		tasklog.ForceProgress(cfg.ForceProgress()),
	)
	defer logger.Close()

	var reachableObjects tools.StringSet
	var taskwait sync.WaitGroup

	// Add all the base funcs to the waitgroup before starting them, in case
	// one completes really fast & hits 0 unexpectedly
	// each main process can Add() to the wg itself if it subdivides the task
	taskwait.Add(5) // 1..5: localObjects, current & recent refs, unpushed, worktree, stashes
	if verifyRemote && !verifyUnreachable {
		taskwait.Add(1) // 6
	}

	progressChan := make(PruneProgressChan, 100)

	// Collect errors
	errorChan := make(chan error, 10)
	var errorwait sync.WaitGroup
	errorwait.Add(1)
	var taskErrors []error
	go pruneTaskCollectErrors(&taskErrors, errorChan, &errorwait)

	// Populate the single list of local objects
	go pruneTaskGetLocalObjects(&localObjects, progressChan, &taskwait)

	// Now find files to be retained from many sources
	retainChan := make(chan string, 100)

	gitscanner := lfs.NewGitScanner(cfg, nil)
	gitscanner.Filter = filepathfilter.New(nil, cfg.FetchExcludePaths(), filepathfilter.GitIgnore)

	sem := semaphore.NewWeighted(int64(runtime.NumCPU() * 2))

	go pruneTaskGetRetainedCurrentAndRecentRefs(gitscanner, fetchPruneConfig, retainChan, errorChan, &taskwait, sem)
	go pruneTaskGetRetainedUnpushed(gitscanner, fetchPruneConfig, retainChan, errorChan, &taskwait, sem)
	go pruneTaskGetRetainedWorktree(gitscanner, fetchPruneConfig, retainChan, errorChan, &taskwait, sem)
	go pruneTaskGetRetainedStashed(gitscanner, retainChan, errorChan, &taskwait, sem)
	if verifyRemote && !verifyUnreachable {
		reachableObjects = tools.NewStringSetWithCapacity(100)
		go pruneTaskGetReachableObjects(gitscanner, &reachableObjects, errorChan, &taskwait, sem)
	}

	// Now collect all the retained objects, on separate wait
	var retainwait sync.WaitGroup
	retainwait.Add(1)
	go pruneTaskCollectRetained(&retainedObjects, retainChan, progressChan, &retainwait)

	// Report progress
	var progresswait sync.WaitGroup
	progresswait.Add(1)
	go pruneTaskDisplayProgress(progressChan, &progresswait, logger)

	taskwait.Wait()   // wait for subtasks
	close(retainChan) // triggers retain collector to end now all tasks have
	retainwait.Wait() // make sure all retained objects added

	close(errorChan) // triggers error collector to end now all tasks have
	errorwait.Wait() // make sure all errors have been processed
	pruneCheckErrors(taskErrors)

	prunableObjects := make([]string, 0, len(localObjects)/2)

	// Build list of prunables (also queue for verify at same time if applicable)
	var verifyQueue *tq.TransferQueue
	var verifiedObjects tools.StringSet
	var totalSize int64
	var verboseOutput []string
	var verifyc chan *tq.Transfer
	var verifywait sync.WaitGroup

	if verifyRemote {
		verifyQueue = newDownloadCheckQueue(
			getTransferManifestOperationRemote("download", fetchPruneConfig.PruneRemoteName),
			fetchPruneConfig.PruneRemoteName,
		)
		verifiedObjects = tools.NewStringSetWithCapacity(len(localObjects) / 2)

		// this channel is filled with oids for which Check() succeeded & Transfer() was called
		verifyc = verifyQueue.Watch()
		verifywait.Add(1)
		go func() {
			for t := range verifyc {
				verifiedObjects.Add(t.Oid)
				tracerx.Printf("VERIFIED: %v", t.Oid)
				progressChan <- PruneProgress{PruneProgressTypeVerify, 1}
			}
			verifywait.Done()
		}()
	}

	for _, file := range localObjects {
		if !retainedObjects.Contains(file.Oid) {
			prunableObjects = append(prunableObjects, file.Oid)
			totalSize += file.Size
			if verbose {
				// Save up verbose output for the end.
				verboseOutput = append(verboseOutput,
					fmt.Sprintf("%s (%s)",
						file.Oid,
						humanize.FormatBytes(uint64(file.Size))))
			}

			if verifyRemote {
				verifyQueue.Add(downloadTransfer(&lfs.WrappedPointer{
					Pointer: lfs.NewPointer(file.Oid, file.Size, nil),
				}))
			}
		}
	}

	if verifyRemote {
		verifyQueue.Wait()
		verifywait.Wait()

		var problems bytes.Buffer
		prunableObjectsLen := len(prunableObjects)
		prunableObjects, problems = pruneGetVerifiedPrunableObjects(prunableObjects, reachableObjects, verifiedObjects, verifyUnreachable)
		if prunableObjectsLen != len(prunableObjects) {
			progressChan <- PruneProgress{PruneProgressTypeUnverified, prunableObjectsLen - len(prunableObjects)}
		}

		close(progressChan) // after verify but before check
		progresswait.Wait()

		if !continueWhenUnverified && problems.Len() > 0 {
			Exit("%s\n%v", tr.Tr.Get("These objects to be pruned are missing on remote:"), problems.String())
		}
	} else {
		close(progressChan)
		progresswait.Wait()
	}

	if len(prunableObjects) == 0 {
		return
	}

	logVerboseOutput(logger, verboseOutput, len(prunableObjects), totalSize, dryRun)

	if !dryRun {
		pruneDeleteFiles(prunableObjects, logger)
	}
}

func logVerboseOutput(logger *tasklog.Logger, verboseOutput []string, numPrunableObjects int, totalSize int64, dryRun bool) {
	info := logger.Simple()
	defer info.Complete()

	if dryRun {
		info.Logf("prune: %s", tr.Tr.GetN(
			"%d file would be pruned (%s)",
			"%d files would be pruned (%s)",
			numPrunableObjects,
			numPrunableObjects,
			humanize.FormatBytes(uint64(totalSize))))
		for _, item := range verboseOutput {
			info.Logf("\n * %s", item)
		}
	} else {
		for _, item := range verboseOutput {
			info.Logf("\n%s", item)
		}
	}
}

func pruneGetVerifiedPrunableObjects(prunableObjects []string, reachableObjects, verifiedObjects tools.StringSet, verifyUnreachable bool) ([]string, bytes.Buffer) {
	verifiedPrunableObjects := make([]string, 0, len(verifiedObjects))
	var unverified bytes.Buffer

	for _, oid := range prunableObjects {
		if verifiedObjects.Contains(oid) {
			verifiedPrunableObjects = append(verifiedPrunableObjects, oid)
		} else {
			if verifyUnreachable {
				tracerx.Printf("UNVERIFIED: %v", oid)
				unverified.WriteString(fmt.Sprintf(" * %v\n", oid))
			} else {
				// There's no issue if an object is not reachable and missing, only if reachable & missing
				if reachableObjects.Contains(oid) {
					unverified.WriteString(fmt.Sprintf(" * %v\n", oid))
				} else {
					// Just to indicate why it doesn't matter that we didn't verify
					tracerx.Printf("UNREACHABLE: %v", oid)
					verifiedPrunableObjects = append(verifiedPrunableObjects, oid)
				}
			}
		}
	}

	return verifiedPrunableObjects, unverified
}

func pruneCheckErrors(taskErrors []error) {
	if len(taskErrors) > 0 {
		for _, err := range taskErrors {
			LoggedError(err, tr.Tr.Get("Prune error: %v", err))
		}
		Exit(tr.Tr.Get("Prune sub-tasks failed, cannot continue"))
	}
}

func pruneTaskDisplayProgress(progressChan PruneProgressChan, waitg *sync.WaitGroup, logger *tasklog.Logger) {
	defer waitg.Done()

	task := logger.Simple()
	defer task.Complete()

	localCount := 0
	retainCount := 0
	verifyCount := 0
	notRemoteCount := 0
	var msg string
	for p := range progressChan {
		switch p.ProgressType {
		case PruneProgressTypeLocal:
			localCount++
		case PruneProgressTypeRetain:
			retainCount++
		case PruneProgressTypeVerify:
			verifyCount++
		case PruneProgressTypeUnverified:
			notRemoteCount += p.Count
		}
		msg = fmt.Sprintf("prune: %s, %s",
			tr.Tr.GetN("%d local object", "%d local objects", localCount, localCount),
			tr.Tr.GetN("%d retained", "%d retained", retainCount, retainCount))
		if verifyCount > 0 {
			msg += tr.Tr.GetN(", %d verified with remote", ", %d verified with remote", verifyCount, verifyCount)
		}
		if notRemoteCount > 0 {
			msg += tr.Tr.GetN(", %d not on remote", ", %d not on remote", notRemoteCount, notRemoteCount)
		}
		task.Log(msg)
	}
}

func pruneTaskCollectRetained(outRetainedObjects *tools.StringSet, retainChan chan string,
	progressChan PruneProgressChan, retainwait *sync.WaitGroup) {

	defer retainwait.Done()

	for oid := range retainChan {
		if outRetainedObjects.Add(oid) {
			progressChan <- PruneProgress{PruneProgressTypeRetain, 1}
		}
	}

}

func pruneTaskCollectErrors(outtaskErrors *[]error, errorChan chan error, errorwait *sync.WaitGroup) {
	defer errorwait.Done()

	for err := range errorChan {
		*outtaskErrors = append(*outtaskErrors, err)
	}
}

func pruneDeleteFiles(prunableObjects []string, logger *tasklog.Logger) {
	task := logger.Percentage(fmt.Sprintf("prune: %s", tr.Tr.Get("Deleting objects")), uint64(len(prunableObjects)))
	defer task.Complete()

	var problems bytes.Buffer
	// In case we fail to delete some
	var deletedFiles int
	for _, oid := range prunableObjects {
		mediaFile, err := cfg.Filesystem().ObjectPath(oid)
		if err != nil {
			problems.WriteString(tr.Tr.Get("Unable to find media path for %v: %v", oid, err))
			problems.WriteRune('\n')
			continue
		}
		if mediaFile == os.DevNull {
			continue
		}
		err = os.Remove(mediaFile)
		if err != nil {
			problems.WriteString(tr.Tr.Get("Failed to remove file %v: %v", mediaFile, err))
			problems.WriteRune('\n')
			continue
		}
		deletedFiles++
		task.Count(1)
	}
	if problems.Len() > 0 {
		LoggedError(errors.New(tr.Tr.Get("failed to delete some files")), problems.String())
		Exit(tr.Tr.Get("Prune failed, see errors above"))
	}
}

// Background task, must call waitg.Done() once at end
func pruneTaskGetLocalObjects(outLocalObjects *[]fs.Object, progChan PruneProgressChan, waitg *sync.WaitGroup) {
	defer waitg.Done()

	cfg.EachLFSObject(func(obj fs.Object) error {
		*outLocalObjects = append(*outLocalObjects, obj)
		progChan <- PruneProgress{PruneProgressTypeLocal, 1}
		return nil
	})
}

// Background task, must call waitg.Done() once at end
func pruneTaskGetRetainedAtRef(gitscanner *lfs.GitScanner, ref string, retainChan chan string, errorChan chan error, waitg *sync.WaitGroup, sem *semaphore.Weighted) {
	sem.Acquire(context.Background(), 1)
	defer sem.Release(1)
	defer waitg.Done()

	err := gitscanner.ScanTree(ref, func(p *lfs.WrappedPointer, err error) {
		if err != nil {
			errorChan <- err
			return
		}

		retainChan <- p.Oid
		tracerx.Printf("RETAIN: %v via ref %v", p.Oid, ref)
	})

	if err != nil {
		errorChan <- err
	}
}

// Background task, must call waitg.Done() once at end
func pruneTaskGetPreviousVersionsOfRef(gitscanner *lfs.GitScanner, ref string, since time.Time, pruneWorktree bool, retainChan chan string, errorChan chan error, waitg *sync.WaitGroup, sem *semaphore.Weighted) {
	sem.Acquire(context.Background(), 1)
	defer sem.Release(1)
	defer waitg.Done()

	err := gitscanner.ScanPreviousVersions(ref, since, pruneWorktree, func(p *lfs.WrappedPointer, err error) {
		if err != nil {
			errorChan <- err
			return
		}

		retainChan <- p.Oid
		tracerx.Printf("RETAIN: %v via ref %v >= %v", p.Oid, ref, since)
	})

	if err != nil {
		errorChan <- err
		return
	}
}

// Background task, must call waitg.Done() once at end
func pruneTaskGetRetainedCurrentAndRecentRefs(gitscanner *lfs.GitScanner, fetchconf lfs.FetchPruneConfig, retainChan chan string, errorChan chan error, waitg *sync.WaitGroup, sem *semaphore.Weighted) {
	defer waitg.Done()

	// We actually increment the waitg in this func since we kick off sub-goroutines
	// Make a list of what unique commits to keep, & search backward from
	commits := tools.NewStringSet()
	// Do current first
	ref, err := git.CurrentRef()
	if err != nil {
		errorChan <- err
		return
	}
	commits.Add(ref.Sha)
	if !fetchconf.PruneWorktree {
		waitg.Add(1)
		go pruneTaskGetRetainedAtRef(gitscanner, ref.Sha, retainChan, errorChan, waitg, sem)
	}

	// Now recent
	if !fetchconf.PruneRecent && fetchconf.FetchRecentRefsDays > 0 {
		pruneRefDays := fetchconf.FetchRecentRefsDays + fetchconf.PruneOffsetDays
		tracerx.Printf("PRUNE: Retaining non-HEAD refs within %d (%d+%d) days", pruneRefDays, fetchconf.FetchRecentRefsDays, fetchconf.PruneOffsetDays)

		if fetchconf.PruneWorktree {
			Exit(tr.Tr.Get("Cannot specify --worktree and lfs.fetchrecentrefsdays."))
		}

		refsSince := time.Now().AddDate(0, 0, -pruneRefDays)
		// Keep all recent refs including any recent remote branches
		refs, err := git.RecentBranches(refsSince, fetchconf.FetchRecentRefsIncludeRemotes, "")
		if err != nil {
			Panic(err, tr.Tr.Get("Could not scan for recent refs"))
		}
		for _, ref := range refs {
			if commits.Add(ref.Sha) {
				// A new commit
				waitg.Add(1)
				go pruneTaskGetRetainedAtRef(gitscanner, ref.Sha, retainChan, errorChan, waitg, sem)
			}
		}
	}

	// For every unique commit we've fetched, check recent commits too
	// Only if we're fetching recent commits, otherwise only keep at refs
	if !fetchconf.PruneRecent && fetchconf.FetchRecentCommitsDays > 0 {
		pruneCommitDays := fetchconf.FetchRecentCommitsDays + fetchconf.PruneOffsetDays
		for commit := range commits.Iter() {
			// We measure from the last commit at the ref
			summ, err := git.GetCommitSummary(commit)
			if err != nil {
				errorChan <- errors.New(tr.Tr.Get("couldn't scan commits at %v: %v", commit, err))
				continue
			}
			commitsSince := summ.CommitDate.AddDate(0, 0, -pruneCommitDays)
			waitg.Add(1)
			go pruneTaskGetPreviousVersionsOfRef(gitscanner, commit, commitsSince, fetchconf.PruneWorktree, retainChan, errorChan, waitg, sem)
		}
	}
}

// Background task, must call waitg.Done() once at end
func pruneTaskGetRetainedUnpushed(gitscanner *lfs.GitScanner, fetchconf lfs.FetchPruneConfig, retainChan chan string, errorChan chan error, waitg *sync.WaitGroup, sem *semaphore.Weighted) {
	defer waitg.Done()

	err := gitscanner.ScanUnpushed(fetchconf.PruneRemoteName, func(p *lfs.WrappedPointer, err error) {
		if err != nil {
			errorChan <- err
		} else {
			retainChan <- p.Pointer.Oid
			tracerx.Printf("RETAIN: %v unpushed", p.Pointer.Oid)
		}
	})

	if err != nil {
		errorChan <- err
		return
	}
}

// Background task, must call waitg.Done() once at end
func pruneTaskGetRetainedWorktree(gitscanner *lfs.GitScanner, fetchconf lfs.FetchPruneConfig, retainChan chan string, errorChan chan error, waitg *sync.WaitGroup, sem *semaphore.Weighted) {
	defer waitg.Done()

	// Retain other worktree HEADs too
	// Working copy, branch & maybe commit is different but repo is shared
<<<<<<< HEAD
	allWorktrees, err := git.GetAllWorkTrees(cfg.LocalGitStorageDir())
=======
	allWorktrees, err := git.GetAllWorktrees(cfg.LocalGitStorageDir())
>>>>>>> 6340befc
	if err != nil {
		errorChan <- err
		return
	}
	// Don't repeat any commits, worktrees are always on their own branches but
	// may point to the same commit
	commits := tools.NewStringSet()

<<<<<<< HEAD
	if !fetchconf.PruneWorktree {
=======
	if !fetchconf.PruneForce {
>>>>>>> 6340befc
		// current HEAD is done elsewhere
		headref, err := git.CurrentRef()
		if err != nil {
			errorChan <- err
			return
		}

		commits.Add(headref.Sha)
	}

	for _, worktree := range allWorktrees {
<<<<<<< HEAD
		if !fetchconf.PruneWorktree && commits.Add(worktree.Ref.Sha) {
=======
		if !fetchconf.PruneForce && commits.Add(worktree.Ref.Sha) {
>>>>>>> 6340befc
			// Worktree is on a different commit
			waitg.Add(1)
			// Don't need to 'cd' to worktree since we share same repo
			go pruneTaskGetRetainedAtRef(gitscanner, worktree.Ref.Sha, retainChan, errorChan, waitg, sem)
<<<<<<< HEAD
=======
		}

		if !worktree.Prunable {
			// Always scan the index of the worktree if it exists
			waitg.Add(1)
			go pruneTaskGetRetainedIndex(gitscanner, worktree.Ref.Sha, worktree.Dir, retainChan, errorChan, waitg, sem)
>>>>>>> 6340befc
		}

		// Always scan the index of the worktree
		waitg.Add(1)
		go pruneTaskGetRetainedIndex(gitscanner, worktree.Ref.Sha, worktree.Dir, retainChan, errorChan, waitg, sem)
	}
}

// Background task, must call waitg.Done() once at end
func pruneTaskGetRetainedStashed(gitscanner *lfs.GitScanner, retainChan chan string, errorChan chan error, waitg *sync.WaitGroup, sem *semaphore.Weighted) {
	defer waitg.Done()

	err := gitscanner.ScanStashed(func(p *lfs.WrappedPointer, err error) {
		if err != nil {
			errorChan <- err
		} else {
			retainChan <- p.Pointer.Oid
			tracerx.Printf("RETAIN: %v stashed", p.Pointer.Oid)
		}
	})

	if err != nil {
		errorChan <- err
		return
	}
}

// Background task, must call waitg.Done() once at end
func pruneTaskGetRetainedIndex(gitscanner *lfs.GitScanner, ref string, workingDir string, retainChan chan string, errorChan chan error, waitg *sync.WaitGroup, sem *semaphore.Weighted) {
	defer waitg.Done()

	err := gitscanner.ScanIndex(ref, workingDir, func(p *lfs.WrappedPointer, err error) {
		if err != nil {
			errorChan <- err
		} else {
			retainChan <- p.Pointer.Oid
			tracerx.Printf("RETAIN: %v index", p.Pointer.Oid)
		}
	})

	if err != nil {
		errorChan <- err
		return
	}
}

// Background task, must call waitg.Done() once at end
func pruneTaskGetReachableObjects(gitscanner *lfs.GitScanner, outObjectSet *tools.StringSet, errorChan chan error, waitg *sync.WaitGroup, sem *semaphore.Weighted) {
	defer waitg.Done()

	err := gitscanner.ScanAll(func(p *lfs.WrappedPointer, err error) {
		sem.Acquire(context.Background(), 1)
		defer sem.Release(1)

		if err != nil {
			errorChan <- err
			return
		}
		outObjectSet.Add(p.Oid)
	})

	if err != nil {
		errorChan <- err
	}
}

func init() {
	RegisterCommand("prune", pruneCommand, func(cmd *cobra.Command) {
		cmd.Flags().BoolVarP(&pruneDryRunArg, "dry-run", "d", false, "Don't delete anything, just report")
		cmd.Flags().BoolVarP(&pruneVerboseArg, "verbose", "v", false, "Print full details of what is/would be deleted")
		cmd.Flags().BoolVarP(&pruneRecentArg, "recent", "", false, "Prune even recent objects")
		cmd.Flags().BoolVarP(&pruneForceArg, "force", "f", false, "Prune everything that has been pushed")
<<<<<<< HEAD
		cmd.Flags().BoolVarP(&pruneWorktreeArg, "worktree", "w", false, "Prune even objects in the current worktree")
=======
>>>>>>> 6340befc
		cmd.Flags().BoolVarP(&pruneVerifyArg, "verify-remote", "c", false, "Verify that remote has reachable LFS files before deleting")
		cmd.Flags().BoolVar(&pruneDoNotVerifyArg, "no-verify-remote", false, "Override lfs.pruneverifyremotealways and don't verify")
		cmd.Flags().BoolVar(&pruneVerifyUnreachableArg, "verify-unreachable", false, "When using --verify-remote, additionally verify unreachable LFS files before deleting.")
		cmd.Flags().BoolVar(&pruneDoNotVerifyUnreachableArg, "no-verify-unreachable", false, "Override lfs.pruneverifyunreachablealways and don't verify unreachable objects")
		cmd.Flags().StringVar(&pruneWhenUnverifiedArg, "when-unverified", "halt", "halt|continue the execution when objects are not found on the remote")
	})
}<|MERGE_RESOLUTION|>--- conflicted
+++ resolved
@@ -30,10 +30,7 @@
 	pruneVerifyArg                 bool
 	pruneRecentArg                 bool
 	pruneForceArg                  bool
-<<<<<<< HEAD
 	pruneWorktreeArg               bool
-=======
->>>>>>> 6340befc
 	pruneDoNotVerifyArg            bool
 	pruneVerifyUnreachableArg      bool
 	pruneDoNotVerifyUnreachableArg bool
@@ -518,11 +515,7 @@
 
 	// Retain other worktree HEADs too
 	// Working copy, branch & maybe commit is different but repo is shared
-<<<<<<< HEAD
-	allWorktrees, err := git.GetAllWorkTrees(cfg.LocalGitStorageDir())
-=======
 	allWorktrees, err := git.GetAllWorktrees(cfg.LocalGitStorageDir())
->>>>>>> 6340befc
 	if err != nil {
 		errorChan <- err
 		return
@@ -531,11 +524,7 @@
 	// may point to the same commit
 	commits := tools.NewStringSet()
 
-<<<<<<< HEAD
 	if !fetchconf.PruneWorktree {
-=======
-	if !fetchconf.PruneForce {
->>>>>>> 6340befc
 		// current HEAD is done elsewhere
 		headref, err := git.CurrentRef()
 		if err != nil {
@@ -547,29 +536,18 @@
 	}
 
 	for _, worktree := range allWorktrees {
-<<<<<<< HEAD
 		if !fetchconf.PruneWorktree && commits.Add(worktree.Ref.Sha) {
-=======
-		if !fetchconf.PruneForce && commits.Add(worktree.Ref.Sha) {
->>>>>>> 6340befc
 			// Worktree is on a different commit
 			waitg.Add(1)
 			// Don't need to 'cd' to worktree since we share same repo
 			go pruneTaskGetRetainedAtRef(gitscanner, worktree.Ref.Sha, retainChan, errorChan, waitg, sem)
-<<<<<<< HEAD
-=======
 		}
 
 		if !worktree.Prunable {
 			// Always scan the index of the worktree if it exists
 			waitg.Add(1)
 			go pruneTaskGetRetainedIndex(gitscanner, worktree.Ref.Sha, worktree.Dir, retainChan, errorChan, waitg, sem)
->>>>>>> 6340befc
-		}
-
-		// Always scan the index of the worktree
-		waitg.Add(1)
-		go pruneTaskGetRetainedIndex(gitscanner, worktree.Ref.Sha, worktree.Dir, retainChan, errorChan, waitg, sem)
+		}
 	}
 }
 
@@ -637,10 +615,7 @@
 		cmd.Flags().BoolVarP(&pruneVerboseArg, "verbose", "v", false, "Print full details of what is/would be deleted")
 		cmd.Flags().BoolVarP(&pruneRecentArg, "recent", "", false, "Prune even recent objects")
 		cmd.Flags().BoolVarP(&pruneForceArg, "force", "f", false, "Prune everything that has been pushed")
-<<<<<<< HEAD
 		cmd.Flags().BoolVarP(&pruneWorktreeArg, "worktree", "w", false, "Prune even objects in the current worktree")
-=======
->>>>>>> 6340befc
 		cmd.Flags().BoolVarP(&pruneVerifyArg, "verify-remote", "c", false, "Verify that remote has reachable LFS files before deleting")
 		cmd.Flags().BoolVar(&pruneDoNotVerifyArg, "no-verify-remote", false, "Override lfs.pruneverifyremotealways and don't verify")
 		cmd.Flags().BoolVar(&pruneVerifyUnreachableArg, "verify-unreachable", false, "When using --verify-remote, additionally verify unreachable LFS files before deleting.")
