package commands

import (
	"fmt"
	"io"
	"os"

	"github.com/git-lfs/git-lfs/errors"
	"github.com/git-lfs/git-lfs/filepathfilter"
	"github.com/git-lfs/git-lfs/lfs"
	"github.com/git-lfs/git-lfs/localstorage"
	"github.com/git-lfs/git-lfs/tools"
	"github.com/git-lfs/git-lfs/tools/humanize"
	"github.com/spf13/cobra"
)

var (
	// smudgeSkip is a command-line flag belonging to the "git-lfs smudge"
	// command specifying whether to skip the smudge process.
	smudgeSkip = false
)

// smudge smudges the given `*lfs.Pointer`, "ptr", and writes its objects
// contents to the `io.Writer`, "to".
//
// If the encoded LFS pointer is not parse-able as a pointer, the contents of
// that file will instead be spooled to a temporary location on disk and then
// copied out back to Git. If the pointer file is empty, an empty file will be
// written with no error.
//
// If the smudged object did not "pass" the include and exclude filterset, it
// will not be downloaded, and the object will remain a pointer on disk, as if
// the smudge filter had not been applied at all.
//
// Any errors encountered along the way will be returned immediately if they
// were non-fatal, otherwise execution will halt and the process will be
// terminated by using the `commands.Panic()` func.
func smudge(to io.Writer, from io.Reader, filename string, skip bool, filter *filepathfilter.Filter) (int64, error) {
	ptr, pbuf, perr := lfs.DecodeFrom(from)
	if perr != nil {
		n, err := tools.Spool(to, pbuf, localstorage.Objects().TempDir)
		if err != nil {
			return 0, errors.Wrap(err, perr.Error())
		}

		if n != 0 {
			return 0, errors.NewNotAPointerError(errors.Errorf(
				"Unable to parse pointer at: %q", filename,
			))
		}
		return 0, nil
	}

	lfs.LinkOrCopyFromReference(ptr.Oid, ptr.Size)
	cb, file, err := lfs.CopyCallbackFile("download", filename, 1, 1)
	if err != nil {
		return 0, err
	}

	download := !skip
	if download {
		download = filter.Allows(filename)
	}

	n, err := ptr.Smudge(to, filename, download, getTransferManifest(), cb)
	if file != nil {
		file.Close()
	}

	if err != nil {
		ptr.Encode(to)
		// Download declined error is ok to skip if we weren't requesting download
		if !(errors.IsDownloadDeclinedError(err) && !download) {
			var oid string = ptr.Oid
			if len(oid) >= 7 {
				oid = oid[:7]
			}

			LoggedError(err, "Error downloading object: %s (%s): %s", filename, oid, err)
			if !cfg.SkipDownloadErrors() {
				os.Exit(2)
			}
		}
	}

	return n, nil
}

func smudgeCommand(cmd *cobra.Command, args []string) {
	requireStdin("This command should be run by the Git 'smudge' filter")
	lfs.InstallHooks(false)

	if !smudgeSkip && cfg.Os.Bool("GIT_LFS_SKIP_SMUDGE", false) {
		smudgeSkip = true
	}
	filter := filepathfilter.New(cfg.FetchIncludePaths(), cfg.FetchExcludePaths())

	if n, err := smudge(os.Stdout, os.Stdin, smudgeFilename(args), smudgeSkip, filter); err != nil {
		if errors.IsNotAPointerError(err) {
			fmt.Fprintln(os.Stderr, err.Error())
		} else {
			Error(err.Error())
		}
	} else if possiblyMalformedObjectSize(n) {
		fmt.Fprintln(os.Stderr, "Possibly malformed smudge on Windows: see `git lfs help smudge` for more info.")
	}
}

func smudgeFilename(args []string) string {
	if len(args) > 0 {
		return args[0]
	}
	return "<unknown file>"
}

<<<<<<< HEAD
func possiblyMalformedObjectSize(n int64) bool {
	return n > 4*humanize.Gigabyte && runtime.GOOS == "windows"
=======
func possiblyMalformedSmudge(n int64) bool {
	return n > 4*humanize.Gigabyte
>>>>>>> 9022e8e7
}

func init() {
	RegisterCommand("smudge", smudgeCommand, func(cmd *cobra.Command) {
		cmd.Flags().BoolVarP(&smudgeSkip, "skip", "s", false, "")
	})
}<|MERGE_RESOLUTION|>--- conflicted
+++ resolved
@@ -113,13 +113,8 @@
 	return "<unknown file>"
 }
 
-<<<<<<< HEAD
 func possiblyMalformedObjectSize(n int64) bool {
-	return n > 4*humanize.Gigabyte && runtime.GOOS == "windows"
-=======
-func possiblyMalformedSmudge(n int64) bool {
 	return n > 4*humanize.Gigabyte
->>>>>>> 9022e8e7
 }
 
 func init() {
